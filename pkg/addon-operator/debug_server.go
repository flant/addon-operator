package addon_operator

import (
	"bytes"
	"errors"
	"fmt"
	"image/png"
	"net/http"
	"sort"
	"strconv"
	"strings"

	"github.com/go-chi/chi/v5"

	"github.com/flant/addon-operator/pkg/app"
	"github.com/flant/addon-operator/pkg/module_manager/models/modules"
	"github.com/flant/addon-operator/pkg/utils"
	"github.com/flant/shell-operator/pkg/debug"
	"github.com/flant/shell-operator/pkg/hook/types"
)

func (op *AddonOperator) RegisterDebugGlobalRoutes(dbgSrv *debug.Server) {
	dbgSrv.RegisterHandler(http.MethodGet, "/global/list.{format:(json|yaml)}", func(_ *http.Request) (interface{}, error) {
		return map[string]interface{}{
			"globalHooks": op.ModuleManager.GetGlobalHooksNames(),
		}, nil
	})

	dbgSrv.RegisterHandler(http.MethodGet, "/global/values.{format:(json|yaml)}", func(_ *http.Request) (interface{}, error) {
		return op.ModuleManager.GetGlobal().GetValues(false), nil
	})

	dbgSrv.RegisterHandler(http.MethodGet, "/global/config.{format:(json|yaml)}", func(_ *http.Request) (interface{}, error) {
		return op.ModuleManager.GetGlobal().GetConfigValues(false), nil
	})

	dbgSrv.RegisterHandler(http.MethodGet, "/global/patches.{format:(json|yaml)}", func(_ *http.Request) (interface{}, error) {
		return op.ModuleManager.GetGlobal().GetValuesPatches(), nil
	})

	dbgSrv.RegisterHandler(http.MethodGet, "/global/snapshots.{format:(json|yaml)}",
		func(_ *http.Request) (interface{}, error) {
			kubeHookNames := op.ModuleManager.GetGlobalHooksInOrder(types.OnKubernetesEvent)
			snapshots := make(map[string]interface{})
			for _, hName := range kubeHookNames {
				h := op.ModuleManager.GetGlobalHook(hName)
				snapshots[hName] = h.GetHookController().SnapshotsDump()
			}

			return snapshots, nil
		})
}

func (op *AddonOperator) RegisterDebugGraphRoutes(dbgSrv *debug.Server) {
	dbgSrv.Router.Get("/graph", func(w http.ResponseWriter, req *http.Request) {
		format := req.URL.Query().Get("format")
		if format == "text" {
			dotDesc, err := op.ModuleManager.GetGraphDOTDescription()
			if err != nil {
				w.WriteHeader(http.StatusInternalServerError)
				_, _ = w.Write([]byte(err.Error()))
				return
			}

			w.Header().Set("Content-Type", "text/plain; charset=utf-8")
			w.WriteHeader(http.StatusOK)
			_, _ = w.Write(dotDesc)
			return
		}

		image, err := op.ModuleManager.GetGraphImage()
		if err != nil {
<<<<<<< HEAD
			return nil, fmt.Errorf("couldn't get graph's image: %w", err)
=======
			w.WriteHeader(http.StatusInternalServerError)
			_, _ = w.Write([]byte(err.Error()))
			return
>>>>>>> 9ebab3bc
		}

		buf := new(bytes.Buffer)
		if err = png.Encode(buf, image); err != nil {
<<<<<<< HEAD
			return nil, fmt.Errorf("couldn't encode graph's image: %w", err)
=======
			w.WriteHeader(http.StatusInternalServerError)
			_, _ = w.Write([]byte(fmt.Errorf("couldn't encode png graph's image").Error()))
			return
>>>>>>> 9ebab3bc
		}

		w.Header().Set("Content-Type", "image/png")
		w.WriteHeader(http.StatusOK)
		_, _ = w.Write(buf.Bytes())
	})
}

func (op *AddonOperator) RegisterDebugModuleRoutes(dbgSrv *debug.Server) {
	dbgSrv.RegisterHandler(http.MethodGet, "/module/list.{format:(json|yaml|text)}", func(_ *http.Request) (interface{}, error) {
		mods := op.ModuleManager.GetEnabledModuleNames()
		sort.Strings(mods)
		return map[string][]string{"enabledModules": mods}, nil
	})

	dbgSrv.RegisterHandler(http.MethodGet, "/module/{name}/{type:(config|values)}.{format:(json|yaml)}", func(r *http.Request) (interface{}, error) {
		modName := chi.URLParam(r, "name")
		valType := chi.URLParam(r, "type")

		withGlobal := false
		withGlobalStr := r.URL.Query().Get("global")
		v, err := strconv.ParseBool(withGlobalStr)
		if err == nil {
			withGlobal = v
		}

		m := op.ModuleManager.GetModule(modName)
		if m == nil {
			return nil, fmt.Errorf("module not found")
		}

		if withGlobal {
			global := op.ModuleManager.GetGlobal()

			switch valType {
			case "config":
				return utils.Values{
					"global":                                 global.GetConfigValues(false),
					utils.ModuleNameToValuesKey(m.GetName()): m.GetConfigValues(false),
				}, nil
			case "values":
				return utils.Values{
					"global":                                 global.GetValues(false),
					utils.ModuleNameToValuesKey(m.GetName()): m.GetValues(false),
				}, nil
			}
		} else {
			switch valType {
			case "config":
				return m.GetConfigValues(false), nil
			case "values":
				return m.GetValues(false), nil
			}
		}

		return "no values", nil
	})

	dbgSrv.RegisterHandler(http.MethodGet, "/module/{name}/render", func(r *http.Request) (interface{}, error) {
		modName := chi.URLParam(r, "name")
		dbg, err := strconv.ParseBool(r.URL.Query().Get("debug"))
		if err != nil {
			// if empty or unparsable - set false
			dbg = false
		}

		m := op.ModuleManager.GetModule(modName)
		if m == nil {
			return nil, fmt.Errorf("module not found")
		}

		deps := &modules.HelmModuleDependencies{
			HelmClientFactory: op.Helm,
		}

		hm, err := modules.NewHelmModule(m, op.DefaultNamespace, op.ModuleManager.TempDir, deps, nil, modules.WithLogger(op.Logger.Named("helm-module")))
		// if module is not helm, success empty result
		if err != nil && errors.Is(err, modules.ErrModuleIsNotHelm) {
			return nil, nil
		}

		if err != nil {
			return nil, fmt.Errorf("failed to create helm module: %w", err)
		}

		return hm.Render(app.Namespace, dbg)
	})

	dbgSrv.RegisterHandler(http.MethodGet, "/module/{name}/patches.json", func(r *http.Request) (interface{}, error) {
		modName := chi.URLParam(r, "name")

		m := op.ModuleManager.GetModule(modName)
		if m == nil {
			return nil, fmt.Errorf("unknown module %s", modName)
		}

		return m.GetValuesPatches(), nil
	})

	dbgSrv.RegisterHandler(http.MethodGet, "/module/resource-monitor.{format:(json|yaml)}", func(_ *http.Request) (interface{}, error) {
		dump := map[string]interface{}{}

		for _, moduleName := range op.ModuleManager.GetEnabledModuleNames() {
			if !op.HelmResourcesManager.HasMonitor(moduleName) {
				dump[moduleName] = "No monitor"
				continue
			}

			ids := op.HelmResourcesManager.GetMonitor(moduleName).ResourceIds()
			dump[moduleName] = ids
		}

		return dump, nil
	})

	dbgSrv.RegisterHandler(http.MethodGet, "/module/{name}/snapshots.{format:(json|yaml)}", func(r *http.Request) (interface{}, error) {
		modName := chi.URLParam(r, "name")

		m := op.ModuleManager.GetModule(modName)
		if m == nil {
			return nil, fmt.Errorf("module not found")
		}

		mHooks := m.GetHooks()
		snapshots := make(map[string]interface{})
		for _, h := range mHooks {
			snapshots[h.GetName()] = h.GetHookController().SnapshotsDump()
		}

		return snapshots, nil
	})
}

func (op *AddonOperator) RegisterDiscoveryRoute(dbgSrv *debug.Server) {
	dbgSrv.RegisterHandler(http.MethodGet, "/discovery", func(_ *http.Request) (interface{}, error) {
		buf := bytes.NewBuffer(nil)
		walkFn := func(
			method string,
			route string,
			_ http.Handler,
			_ ...func(http.Handler) http.Handler,
		) error {
			if strings.HasPrefix(route, "/global/") || strings.HasPrefix(route, "/module/") {
				_, _ = fmt.Fprintf(buf, "%s %s\n", method, route)
				return nil
			}
			return nil
		}

		err := chi.Walk(dbgSrv.Router, walkFn)
		if err != nil {
			return nil, fmt.Errorf("chi walk: %w", err)
		}

		return buf, nil
	})
}<|MERGE_RESOLUTION|>--- conflicted
+++ resolved
@@ -70,24 +70,16 @@
 
 		image, err := op.ModuleManager.GetGraphImage()
 		if err != nil {
-<<<<<<< HEAD
-			return nil, fmt.Errorf("couldn't get graph's image: %w", err)
-=======
 			w.WriteHeader(http.StatusInternalServerError)
-			_, _ = w.Write([]byte(err.Error()))
+			_, _ = w.Write([]byte(fmt.Sprintf("couldn't get graph's image: %s", err)))
 			return
->>>>>>> 9ebab3bc
 		}
 
 		buf := new(bytes.Buffer)
 		if err = png.Encode(buf, image); err != nil {
-<<<<<<< HEAD
-			return nil, fmt.Errorf("couldn't encode graph's image: %w", err)
-=======
 			w.WriteHeader(http.StatusInternalServerError)
 			_, _ = w.Write([]byte(fmt.Errorf("couldn't encode png graph's image").Error()))
 			return
->>>>>>> 9ebab3bc
 		}
 
 		w.Header().Set("Content-Type", "image/png")
