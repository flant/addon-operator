--- conflicted
+++ resolved
@@ -124,7 +124,6 @@
 
 	// Get resource monitor information
 	dbgSrv.RegisterHandler(http.MethodGet, "/module/resource-monitor.{format:(json|yaml)}", op.handleResourceMonitor)
-<<<<<<< HEAD
 
 	// Get module snapshots
 	dbgSrv.RegisterHandler(http.MethodGet, "/module/{name}/snapshots.{format:(json|yaml)}", op.handleModuleSnapshots)
@@ -186,75 +185,11 @@
 		HelmClientFactory: op.Helm,
 	}
 
-=======
-
-	// Get module snapshots
-	dbgSrv.RegisterHandler(http.MethodGet, "/module/{name}/snapshots.{format:(json|yaml)}", op.handleModuleSnapshots)
-}
-
-// Handler functions
-func (op *AddonOperator) handleModuleList(_ *http.Request) (interface{}, error) {
-	mods := op.ModuleManager.GetEnabledModuleNames()
-	sort.Strings(mods)
-	return map[string][]string{"enabledModules": mods}, nil
-}
-
-func (op *AddonOperator) handleModuleValues(r *http.Request) (interface{}, error) {
-	modName := chi.URLParam(r, "name")
-	valType := chi.URLParam(r, "type")
-
-	withGlobal, _ := strconv.ParseBool(r.URL.Query().Get("global"))
-
-	m := op.ModuleManager.GetModule(modName)
-	if m == nil {
-		return nil, fmt.Errorf("module not found")
-	}
-
-	if withGlobal {
-		global := op.ModuleManager.GetGlobal()
-		moduleKey := utils.ModuleNameToValuesKey(m.GetName())
-
-		if valType == "config" {
-			return utils.Values{
-				"global":  global.GetConfigValues(false),
-				moduleKey: m.GetConfigValues(false),
-			}, nil
-		}
-
-		return utils.Values{
-			"global":  global.GetValues(false),
-			moduleKey: m.GetValues(false),
-		}, nil
-	}
-
-	if valType == "config" {
-		return m.GetConfigValues(false), nil
-	}
-
-	return m.GetValues(false), nil
-}
-
-func (op *AddonOperator) handleModuleRender(r *http.Request) (interface{}, error) {
-	modName := chi.URLParam(r, "name")
-	debug, _ := strconv.ParseBool(r.URL.Query().Get("debug"))
-
-	m := op.ModuleManager.GetModule(modName)
-	if m == nil {
-		return nil, fmt.Errorf("module not found")
-	}
-
-	deps := &modules.HelmModuleDependencies{
-		HelmClientFactory: op.Helm,
-	}
-
->>>>>>> b7c97010
-	logger := op.Logger.Named("helm-module")
-	hm, err := modules.NewHelmModule(m, op.DefaultNamespace, op.ModuleManager.TempDir, deps, nil, modules.WithLogger(logger))
+	hm, err := modules.NewHelmModule(m, op.DefaultNamespace, op.ModuleManager.TempDir, deps, nil, modules.WithLogger(op.Logger.Named("helm-module")))
 	// if module is not helm, success empty result
 	if err != nil && errors.Is(err, modules.ErrModuleIsNotHelm) {
 		return nil, nil
 	}
-<<<<<<< HEAD
 
 	if err != nil {
 		return nil, fmt.Errorf("failed to create helm module: %w", err)
@@ -411,183 +346,6 @@
 	}
 
 	return snapshots, nil
-=======
-
-	if err != nil {
-		return nil, fmt.Errorf("failed to create helm module: %w", err)
-	}
-
-	return hm.Render(app.Namespace, debug)
-}
-
-func (op *AddonOperator) handleModulePatches(r *http.Request) (interface{}, error) {
-	modName := chi.URLParam(r, "name")
-
-	m := op.ModuleManager.GetModule(modName)
-	if m == nil {
-		return nil, fmt.Errorf("unknown module %s", modName)
-	}
-
-	return m.GetValuesPatches(), nil
-}
-
-func (op *AddonOperator) handleResourceMonitor(_ *http.Request) (interface{}, error) {
-	dump := map[string]interface{}{}
-
-	for _, moduleName := range op.ModuleManager.GetEnabledModuleNames() {
-		if !op.HelmResourcesManager.HasMonitor(moduleName) {
-			dump[moduleName] = "No monitor"
-			continue
-		}
-
-		ids := op.HelmResourcesManager.GetMonitor(moduleName).ResourceIds()
-		dump[moduleName] = ids
-	}
-
-	return dump, nil
-}
-
-func (op *AddonOperator) handleModuleSnapshots(r *http.Request) (interface{}, error) {
-	modName := chi.URLParam(r, "name")
-	debugMode, err := strconv.ParseBool(r.URL.Query().Get("debug"))
-	if err != nil {
-		// if empty or unparsable - set false
-		debugMode = false
-	}
-	diffMode, err := strconv.ParseBool(r.URL.Query().Get("diff"))
-	if err != nil {
-		// if empty or unparsable - set false
-		diffMode = false
-	}
-
-	m := op.ModuleManager.GetModule(modName)
-	if m == nil {
-		return nil, fmt.Errorf("module not found")
-	}
-
-	deps := &modules.HelmModuleDependencies{
-		HelmClientFactory: op.Helm,
-	}
-
-	hm, err := modules.NewHelmModule(m, op.DefaultNamespace, op.ModuleManager.TempDir, deps, nil, modules.WithLogger(op.Logger.Named("helm-module")))
-	// if module is not helm, success empty result
-	if err != nil && errors.Is(err, modules.ErrModuleIsNotHelm) {
-		return nil, nil
-	}
-
-	if err != nil {
-		return nil, fmt.Errorf("failed to create helm module: %w", err)
-	}
-
-	releaseManifests, err := hm.Render(app.Namespace, debugMode)
-	if err != nil {
-		return nil, fmt.Errorf("failed to render manifests: %w", err)
-	}
-
-	if !diffMode {
-		return releaseManifests, nil
-	}
-
-	f, err := os.CreateTemp("", "*")
-	if err != nil {
-		return nil, fmt.Errorf("failed to write helm chart manifests to a temporary directory: %w", err)
-	}
-
-	defer f.Close()
-
-	// file is deleted, yet the file descriptor isn't closed yet and can be accessed
-	err = os.Remove(f.Name())
-	if err != nil {
-		return nil, fmt.Errorf("failed to remove the temp file: %w", err)
-	}
-
-	if _, err := f.Write([]byte(releaseManifests)); err != nil {
-		return nil, fmt.Errorf("failed to write to the temp file: %w", err)
-	}
-
-	res := op.HelmResourcesManager.
-		KubeClient().
-		NewBuilder().
-		Unstructured().
-		VisitorConcurrency(3).
-		DefaultNamespace().
-		FilenameParam(false, &resource.FilenameOptions{
-			Filenames: []string{fmt.Sprintf("/proc/self/fd/%d", f.Fd())},
-		}).
-		Flatten().
-		Do()
-
-	if err := res.Err(); err != nil {
-		return nil, err
-	}
-
-	differ, err := diff.NewDiffer("LIVE", "MERGED")
-	if err != nil {
-		return nil, err
-	}
-	defer differ.TearDown()
-
-	const maxRetries = 4
-	buffer := new(bytes.Buffer)
-	printer := diff.Printer{}
-	diffProgram := &diff.DiffProgram{
-		Exec: exec.New(),
-		IOStreams: genericiooptions.IOStreams{
-			In:     os.Stdin,
-			Out:    buffer,
-			ErrOut: os.Stderr,
-		},
-	}
-
-	err = res.Visit(func(info *resource.Info, err error) error {
-		if err != nil {
-			return err
-		}
-
-		local := info.Object.DeepCopyObject()
-		for i := 1; i <= maxRetries; i++ {
-			if err = info.Get(); err != nil {
-				if !apierrors.IsNotFound(err) {
-					return err
-				}
-				info.Object = nil
-			}
-
-			force := i == maxRetries
-
-			obj := diff.InfoObject{
-				LocalObj:        local,
-				Info:            info,
-				Encoder:         scheme.DefaultJSONEncoder(),
-				Force:           force,
-				ServerSideApply: true,
-				ForceConflicts:  true,
-				IOStreams:       diffProgram.IOStreams,
-				FieldManager:    filedManagerName,
-			}
-
-			err = differ.Diff(obj, printer, false)
-			if !(err != nil && apierrors.IsConflict(err)) {
-				break
-			}
-		}
-
-		return err
-	})
-	if err != nil {
-		return nil, fmt.Errorf("failed to visit resource: %w", err)
-	}
-
-	if err := differ.Run(diffProgram); err != nil {
-		if buffer.Len() > 0 {
-			return buffer.String(), nil
-		}
-
-		return nil, fmt.Errorf("running diff program: %w", err)
-	}
-
-	return "No diff found", nil
->>>>>>> b7c97010
 }
 
 func (op *AddonOperator) RegisterDiscoveryRoute(dbgSrv *debug.Server) {
