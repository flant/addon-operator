package addon_operator

import (
	"context"
	"fmt"

	"github.com/flant/addon-operator/pkg/app"
	"github.com/flant/addon-operator/pkg/helm_resources_manager"
	klient "github.com/flant/kube-client/client"
	sh_app "github.com/flant/shell-operator/pkg/app"
	"github.com/flant/shell-operator/pkg/metric_storage"
	"github.com/flant/shell-operator/pkg/unilogger"
	utils "github.com/flant/shell-operator/pkg/utils/labels"
)

// DefaultHelmMonitorKubeClientMetricLabels are labels that indicates go client metrics producer.
// Important! These labels should be consistent with similar labels in ShellOperator!
var DefaultHelmMonitorKubeClientMetricLabels = map[string]string{"component": "helm_monitor"}

// defaultHelmMonitorKubeClient initializes a Kubernetes client for helm monitor.
func defaultHelmMonitorKubeClient(metricStorage *metric_storage.MetricStorage, metricLabels map[string]string) *klient.Client {
	client := klient.New()
	client.WithContextName(sh_app.KubeContext)
	client.WithConfigPath(sh_app.KubeConfig)
	client.WithRateLimiterSettings(app.HelmMonitorKubeClientQps, app.HelmMonitorKubeClientBurst)
	client.WithMetricStorage(metricStorage)
	client.WithMetricLabels(utils.DefaultIfEmpty(metricLabels, DefaultHelmMonitorKubeClientMetricLabels))
	return client
}

func InitDefaultHelmResourcesManager(ctx context.Context, metricStorage *metric_storage.MetricStorage, logger *unilogger.Logger) (helm_resources_manager.HelmResourcesManager, error) {
	kubeClient := defaultHelmMonitorKubeClient(metricStorage, DefaultHelmMonitorKubeClientMetricLabels)
	if err := kubeClient.Init(); err != nil {
		return nil, fmt.Errorf("initialize Kubernetes client for Helm resources manager: %s\n", err)
	}
<<<<<<< HEAD
	mgr := helm_resources_manager.NewHelmResourcesManager(logger.Named("helm-resource-manager"))
	mgr.WithContext(ctx)
	mgr.WithKubeClient(kubeClient)
=======
	mgr, err := helm_resources_manager.NewHelmResourcesManager(ctx, kubeClient)
	if err != nil {
		return nil, fmt.Errorf("initialize Helm resources manager: %s\n", err)
	}
>>>>>>> c81d815c
	mgr.WithDefaultNamespace(app.Namespace)
	return mgr, nil
}<|MERGE_RESOLUTION|>--- conflicted
+++ resolved
@@ -33,16 +33,10 @@
 	if err := kubeClient.Init(); err != nil {
 		return nil, fmt.Errorf("initialize Kubernetes client for Helm resources manager: %s\n", err)
 	}
-<<<<<<< HEAD
-	mgr := helm_resources_manager.NewHelmResourcesManager(logger.Named("helm-resource-manager"))
-	mgr.WithContext(ctx)
-	mgr.WithKubeClient(kubeClient)
-=======
-	mgr, err := helm_resources_manager.NewHelmResourcesManager(ctx, kubeClient)
+	mgr, err := helm_resources_manager.NewHelmResourcesManager(ctx, kubeClient, logger.Named("helm-resource-manager"))
 	if err != nil {
 		return nil, fmt.Errorf("initialize Helm resources manager: %s\n", err)
 	}
->>>>>>> c81d815c
 	mgr.WithDefaultNamespace(app.Namespace)
 	return mgr, nil
 }