package addon_operator

import (
	"context"
	"fmt"
	"log/slog"
	"path"
	"runtime/trace"
	"sort"
	"strings"
	"sync"
	"time"

	"github.com/gofrs/uuid/v5"
	metav1 "k8s.io/apimachinery/pkg/apis/meta/v1"
	"k8s.io/client-go/tools/leaderelection"

	"github.com/flant/addon-operator/pkg/addon-operator/converge"
	"github.com/flant/addon-operator/pkg/app"
	"github.com/flant/addon-operator/pkg/helm"
	"github.com/flant/addon-operator/pkg/helm/helm3lib"
	"github.com/flant/addon-operator/pkg/helm_resources_manager"
	hookTypes "github.com/flant/addon-operator/pkg/hook/types"
	"github.com/flant/addon-operator/pkg/kube_config_manager"
	"github.com/flant/addon-operator/pkg/kube_config_manager/config"
	"github.com/flant/addon-operator/pkg/module_manager"
	"github.com/flant/addon-operator/pkg/module_manager/go_hook"
	"github.com/flant/addon-operator/pkg/module_manager/models/hooks"
	"github.com/flant/addon-operator/pkg/module_manager/models/hooks/kind"
	"github.com/flant/addon-operator/pkg/module_manager/models/modules"
	"github.com/flant/addon-operator/pkg/module_manager/models/modules/events"
	dynamic_extender "github.com/flant/addon-operator/pkg/module_manager/scheduler/extenders/dynamically_enabled"
	"github.com/flant/addon-operator/pkg/module_manager/scheduler/node"
	"github.com/flant/addon-operator/pkg/task"
	"github.com/flant/addon-operator/pkg/utils"
	"github.com/flant/kube-client/client"
	sh_app "github.com/flant/shell-operator/pkg/app"
	runtimeConfig "github.com/flant/shell-operator/pkg/config"
	"github.com/flant/shell-operator/pkg/debug"
	bc "github.com/flant/shell-operator/pkg/hook/binding_context"
	"github.com/flant/shell-operator/pkg/hook/controller"
	htypes "github.com/flant/shell-operator/pkg/hook/types"
	"github.com/flant/shell-operator/pkg/kube_events_manager/types"
	"github.com/flant/shell-operator/pkg/metric_storage"
	shell_operator "github.com/flant/shell-operator/pkg/shell-operator"
	sh_task "github.com/flant/shell-operator/pkg/task"
	"github.com/flant/shell-operator/pkg/task/queue"
	"github.com/flant/shell-operator/pkg/unilogger"
	fileUtils "github.com/flant/shell-operator/pkg/utils/file"
	"github.com/flant/shell-operator/pkg/utils/measure"
)

const (
	LabelHeritage string = "heritage"
)

// AddonOperator extends ShellOperator with modules and global hooks
// and with a value storage.
type AddonOperator struct {
	engine *shell_operator.ShellOperator
	ctx    context.Context
	cancel context.CancelFunc

	runtimeConfig *runtimeConfig.Config

	// a map of channels to communicate with parallel queues and its lock
	parallelTaskChannels parallelTaskChannels

	DebugServer *debug.Server

	// KubeConfigManager monitors changes in ConfigMap.
	KubeConfigManager *kube_config_manager.KubeConfigManager

	// ModuleManager is the module manager object, which monitors configuration
	// and variable changes.
	ModuleManager *module_manager.ModuleManager

	Helm *helm.ClientFactory

	// HelmResourcesManager monitors absent resources created for modules.
	HelmResourcesManager helm_resources_manager.HelmResourcesManager

	// converge state
	ConvergeState *converge.ConvergeState

	// Initial KubeConfig to bypass initial loading from the ConfigMap.
	InitialKubeConfig *config.KubeConfig

	// AdmissionServer handles validation and mutation admission webhooks
	AdmissionServer *AdmissionServer

	MetricStorage *metric_storage.MetricStorage

	// LeaderElector represents leaderelection client for HA mode
	LeaderElector *leaderelection.LeaderElector

	// CRDExtraLabels contains labels for processing CRD files
	// like heritage=addon-operator
	CRDExtraLabels map[string]string

	discoveredGVKsLock sync.Mutex
	// discoveredGVKs is a map of GVKs from applied modules' CRDs
	discoveredGVKs map[string]struct{}

	Logger *unilogger.Logger
}

type parallelQueueEvent struct {
	moduleName string
	errMsg     string
	succeeded  bool
}

type parallelTaskChannels struct {
	l        sync.Mutex
	channels map[string]chan parallelQueueEvent
}

func (pq *parallelTaskChannels) Set(id string, c chan parallelQueueEvent) {
	pq.l.Lock()
	pq.channels[id] = c
	pq.l.Unlock()
}

func (pq *parallelTaskChannels) Get(id string) (chan parallelQueueEvent, bool) {
	pq.l.Lock()
	defer pq.l.Unlock()
	c, ok := pq.channels[id]
	return c, ok
}

func (pq *parallelTaskChannels) Delete(id string) {
	pq.l.Lock()
	delete(pq.channels, id)
	pq.l.Unlock()
}

func NewAddonOperator(ctx context.Context, logger *unilogger.Logger) *AddonOperator {
	cctx, cancel := context.WithCancel(ctx)
	so := shell_operator.NewShellOperator(cctx, logger.Named("shell-operator"))

	// initialize logging before Assemble
	rc := runtimeConfig.NewConfig(logger)
	// Init logging subsystem.
	sh_app.SetupLogging(rc, logger)

	// Have to initialize common operator to have all common dependencies below
	err := so.AssembleCommonOperator(app.ListenAddress, app.ListenPort, map[string]string{
		"module":  "",
		"hook":    "",
		"binding": "",
		"queue":   "",
		"kind":    "",
	})
	if err != nil {
		panic(err)
	}

	registerHookMetrics(so.HookMetricStorage)

	labelSelector, err := metav1.ParseToLabelSelector(app.ExtraLabels)
	if err != nil {
		panic(err)
	}
	crdExtraLabels := labelSelector.MatchLabels

	// use `heritage=addon-operator` by default if not set
	if _, ok := crdExtraLabels[LabelHeritage]; !ok {
		crdExtraLabels[LabelHeritage] = "addon-operator"
	}

	ao := &AddonOperator{
		ctx:            cctx,
		cancel:         cancel,
		engine:         so,
		ConvergeState:  converge.NewConvergeState(),
		runtimeConfig:  rc,
		MetricStorage:  so.MetricStorage,
		CRDExtraLabels: crdExtraLabels,
		parallelTaskChannels: parallelTaskChannels{
			channels: make(map[string](chan parallelQueueEvent)),
		},
		discoveredGVKs: make(map[string]struct{}, 0),
		Logger:         logger,
	}

	ao.AdmissionServer = NewAdmissionServer(app.AdmissionServerListenPort, app.AdmissionServerCertsDir)

	return ao
}

func (op *AddonOperator) WithLeaderElector(config *leaderelection.LeaderElectionConfig) error {
	var err error
	op.LeaderElector, err = leaderelection.NewLeaderElector(*config)
	if err != nil {
		return err
	}

	return nil
}

func (op *AddonOperator) Setup() error {
	// Helm client factory.
<<<<<<< HEAD
	helmClient, err := helm.InitHelmClientFactory(op.Logger.Named("helm"))
=======
	helmClient, err := helm.InitHelmClientFactory(op.CRDExtraLabels)
>>>>>>> c81d815c
	if err != nil {
		return fmt.Errorf("initialize Helm: %s", err)
	}

	// Helm resources monitor.
	// It uses a separate client-go instance. (Metrics are registered when 'main' client is initialized).
	helmResourcesManager, err := InitDefaultHelmResourcesManager(op.ctx, op.engine.MetricStorage, op.Logger)
	if err != nil {
		return fmt.Errorf("initialize Helm resources manager: %s", err)
	}

	op.Helm = helmClient
	op.HelmResourcesManager = helmResourcesManager

	globalHooksDir, err := fileUtils.RequireExistingDirectory(app.GlobalHooksDir)
	if err != nil {
		return fmt.Errorf("global hooks directory: %s", err)
	}
	unilogger.Infof("Global hooks directory: %s", globalHooksDir)

	tempDir, err := fileUtils.EnsureTempDirectory(sh_app.TempDir)
	if err != nil {
		return fmt.Errorf("temp directory: %s", err)
	}

	if op.KubeConfigManager == nil {
		return fmt.Errorf("KubeConfigManager must be set before Setup")
	}

	op.SetupModuleManager(app.ModulesDir, globalHooksDir, tempDir)

	return nil
}

// Start runs all managers, event and queue handlers.
// TODO: implement context in various dependencies (ModuleManager, KubeConfigManaer, etc)
func (op *AddonOperator) Start(_ context.Context) error {
	if err := op.bootstrap(); err != nil {
		return err
	}

	unilogger.Info("Start first converge for modules")
	// Loading the onStartup hooks into the queue and running all modules.
	// Turning tracking changes on only after startup ends.

	// Bootstrap main queue with tasks to run Startup process.
	op.BootstrapMainQueue(op.engine.TaskQueues)
	// Start main task queue handler
	op.engine.TaskQueues.StartMain()
	// Precreate queues for parallel tasks
	op.CreateAndStartParallelQueues()

	// Global hooks are registered, initialize their queues.
	op.CreateAndStartQueuesForGlobalHooks()

	// ManagerEventsHandler handle events for kubernetes and schedule bindings.
	// Start it before start all informers to catch all kubernetes events (#42)
	op.engine.ManagerEventsHandler.Start()

	// Enable events from schedule manager.
	op.engine.ScheduleManager.Start()

	op.KubeConfigManager.Start()
	op.ModuleManager.Start()
	op.StartModuleManagerEventHandler()

	return nil
}

func (op *AddonOperator) Stop() {
	op.KubeConfigManager.Stop()
	op.engine.Shutdown()

	if op.cancel != nil {
		op.cancel()
	}
}

func (op *AddonOperator) StartAPIServer() {
	// start http server with metrics
	op.engine.APIServer.Start(op.ctx)
	op.registerReadyzRoute()
}

// KubeClient returns default common kubernetes client initialized by shell-operator
func (op *AddonOperator) KubeClient() *client.Client {
	return op.engine.KubeClient
}

func (op *AddonOperator) IsStartupConvergeDone() bool {
	return op.ConvergeState.FirstRunPhase == converge.FirstDone
}

func (op *AddonOperator) globalHooksNotExecutedYet() bool {
	return op.ConvergeState.FirstRunPhase == converge.FirstNotStarted || (op.ConvergeState.FirstRunPhase == converge.FirstStarted && op.ConvergeState.Phase == converge.StandBy)
}

// InitModuleManager initialize KubeConfigManager and ModuleManager,
// reads values from ConfigMap for the first time and sets handlers
// for kubernetes and schedule events.
func (op *AddonOperator) InitModuleManager() error {
	var err error

	// Initializing ConfigMap storage for values
	err = op.KubeConfigManager.Init()
	if err != nil {
		return fmt.Errorf("init kube config manager: %s", err)
	}

	err = op.ModuleManager.Init(op.Logger.Named("module-manager"))
	if err != nil {
		return fmt.Errorf("init module manager: %s", err)
	}

	// Load existing config values from KubeConfigManager.
	// Also, it is possible to override initial KubeConfig to give global hooks a chance
	// to handle the KubeConfigManager content later.
	if op.InitialKubeConfig == nil {
		op.KubeConfigManager.SafeReadConfig(func(config *config.KubeConfig) {
			err = op.ModuleManager.ApplyNewKubeConfigValues(config, true)
		})
		if err != nil {
			return fmt.Errorf("init module manager: load initial config for KubeConfigManager: %s", err)
		}
	} else {
		err = op.ModuleManager.ApplyNewKubeConfigValues(op.InitialKubeConfig, true)
		if err != nil {
			return fmt.Errorf("init module manager: load overridden initial config: %s", err)
		}
	}

	// Initialize 'valid kube config' flag.
	op.ModuleManager.SetKubeConfigValid(true)

	// ManagerEventsHandlers created, register handlers to create tasks from events.
	op.RegisterManagerEventsHandlers()

	return nil
}

type typedHook interface {
	GetKind() kind.HookKind
	GetGoHookInputSettings() *go_hook.HookConfigSettings
}

// allowHandleScheduleEvent returns false if the Schedule event can be ignored.
// TODO: this method is compatible opnly with Go hooks, probably we want shell hooks to support this logic also
func (op *AddonOperator) allowHandleScheduleEvent(hook typedHook) bool {
	// Always allow if first converge is done.
	if op.IsStartupConvergeDone() {
		return true
	}

	// Allow when first converge is still in progress,
	// but hook explicitly enable schedules after OnStartup.
	return shouldEnableSchedulesOnStartup(hook)
}

// ShouldEnableSchedulesOnStartup returns true for Go hooks if EnableSchedulesOnStartup is set.
// This flag for schedule hooks that start after onStartup hooks.
func shouldEnableSchedulesOnStartup(hk typedHook) bool {
	if hk.GetKind() != kind.HookKindGo {
		return false
	}

	settings := hk.GetGoHookInputSettings()
	if settings == nil {
		return false
	}

	if settings.EnableSchedulesOnStartup {
		return true
	}

	return false
}

func (op *AddonOperator) RegisterManagerEventsHandlers() {
	op.engine.ManagerEventsHandler.WithScheduleEventHandler(func(crontab string) []sh_task.Task {
		logLabels := map[string]string{
			"event.id": uuid.Must(uuid.NewV4()).String(),
			"binding":  string(htypes.Schedule),
		}
		logEntry := utils.EnrichLoggerWithLabels(op.Logger, logLabels)
		logEntry.Debugf("Create tasks for 'schedule' event '%s'", crontab)

		var tasks []sh_task.Task
		op.ModuleManager.HandleScheduleEvent(crontab,
			func(globalHook *hooks.GlobalHook, info controller.BindingExecutionInfo) {
				if !op.allowHandleScheduleEvent(globalHook) {
					return
				}

				hookLabels := utils.MergeLabels(logLabels, map[string]string{
					"hook":      globalHook.GetName(),
					"hook.type": "module",
					"queue":     info.QueueName,
				})
				if len(info.BindingContext) > 0 {
					hookLabels["binding.name"] = info.BindingContext[0].Binding
				}
				delete(hookLabels, "task.id")
				newTask := sh_task.NewTask(task.GlobalHookRun).
					WithLogLabels(hookLabels).
					WithQueueName(info.QueueName).
					WithMetadata(task.HookMetadata{
						EventDescription:         "Schedule",
						HookName:                 globalHook.GetName(),
						BindingType:              htypes.Schedule,
						BindingContext:           info.BindingContext,
						AllowFailure:             info.AllowFailure,
						ReloadAllOnValuesChanges: true,
					})

				tasks = append(tasks, newTask)
			},
			func(module *modules.BasicModule, moduleHook *hooks.ModuleHook, info controller.BindingExecutionInfo) {
				if !op.allowHandleScheduleEvent(moduleHook) {
					return
				}

				hookLabels := utils.MergeLabels(logLabels, map[string]string{
					"module":    module.GetName(),
					"hook":      moduleHook.GetName(),
					"hook.type": "module",
					"queue":     info.QueueName,
				})
				if len(info.BindingContext) > 0 {
					hookLabels["binding.name"] = info.BindingContext[0].Binding
				}
				delete(hookLabels, "task.id")
				newTask := sh_task.NewTask(task.ModuleHookRun).
					WithLogLabels(hookLabels).
					WithQueueName(info.QueueName).
					WithMetadata(task.HookMetadata{
						EventDescription: "Schedule",
						ModuleName:       module.GetName(),
						HookName:         moduleHook.GetName(),
						BindingType:      htypes.Schedule,
						BindingContext:   info.BindingContext,
						AllowFailure:     info.AllowFailure,
					})

				tasks = append(tasks, newTask)
			})

		return tasks
	})

	op.engine.ManagerEventsHandler.WithKubeEventHandler(func(kubeEvent types.KubeEvent) []sh_task.Task {
		logLabels := map[string]string{
			"event.id": uuid.Must(uuid.NewV4()).String(),
			"binding":  string(htypes.OnKubernetesEvent),
		}
		logEntry := utils.EnrichLoggerWithLabels(op.Logger, logLabels)
		logEntry.Debugf("Create tasks for 'kubernetes' event '%s'", kubeEvent.String())

		var tasks []sh_task.Task
		op.ModuleManager.HandleKubeEvent(kubeEvent,
			func(globalHook *hooks.GlobalHook, info controller.BindingExecutionInfo) {
				hookLabels := utils.MergeLabels(logLabels, map[string]string{
					"hook":      globalHook.GetName(),
					"hook.type": "global",
					"queue":     info.QueueName,
				})
				if len(info.BindingContext) > 0 {
					hookLabels["binding.name"] = info.BindingContext[0].Binding
					hookLabels["watchEvent"] = string(info.BindingContext[0].WatchEvent)
				}
				delete(hookLabels, "task.id")
				newTask := sh_task.NewTask(task.GlobalHookRun).
					WithLogLabels(hookLabels).
					WithQueueName(info.QueueName).
					WithMetadata(task.HookMetadata{
						EventDescription:         "Kubernetes",
						HookName:                 globalHook.GetName(),
						BindingType:              htypes.OnKubernetesEvent,
						BindingContext:           info.BindingContext,
						AllowFailure:             info.AllowFailure,
						Binding:                  info.Binding,
						ReloadAllOnValuesChanges: true,
					})

				tasks = append(tasks, newTask)
			},
			func(module *modules.BasicModule, moduleHook *hooks.ModuleHook, info controller.BindingExecutionInfo) {
				hookLabels := utils.MergeLabels(logLabels, map[string]string{
					"module":    module.GetName(),
					"hook":      moduleHook.GetName(),
					"hook.type": "module",
					"queue":     info.QueueName,
				})
				if len(info.BindingContext) > 0 {
					hookLabels["binding.name"] = info.BindingContext[0].Binding
					hookLabels["watchEvent"] = string(info.BindingContext[0].WatchEvent)
				}
				delete(hookLabels, "task.id")
				newTask := sh_task.NewTask(task.ModuleHookRun).
					WithLogLabels(hookLabels).
					WithQueueName(info.QueueName).
					WithMetadata(task.HookMetadata{
						EventDescription: "Kubernetes",
						ModuleName:       module.GetName(),
						HookName:         moduleHook.GetName(),
						Binding:          info.Binding,
						BindingType:      htypes.OnKubernetesEvent,
						BindingContext:   info.BindingContext,
						AllowFailure:     info.AllowFailure,
					})

				tasks = append(tasks, newTask)
			})

		return tasks
	})
}

// BootstrapMainQueue adds tasks to initiate Startup sequence:
//
// - Run onStartup hooks.
// - Enable global schedule bindings.
// - Enable kubernetes bindings: run Synchronization tasks.
// - Purge unknown Helm releases.
// - Start reload all modules.
func (op *AddonOperator) BootstrapMainQueue(tqs *queue.TaskQueueSet) {
	logLabels := map[string]string{
		"event.type": "OperatorStartup",
	}
	// create onStartup for global hooks
	logEntry := utils.EnrichLoggerWithLabels(op.Logger, logLabels)

	// Prepopulate main queue with 'onStartup' and 'enable kubernetes bindings' tasks for
	// global hooks and add a task to discover modules state.
	tqs.WithMainName("main")
	tqs.NewNamedQueue("main", op.TaskHandler)

	tasks := op.CreateBootstrapTasks(logLabels)
	op.logTaskAdd(logEntry, "append", tasks...)
	for _, tsk := range tasks {
		op.engine.TaskQueues.GetMain().AddLast(tsk)
	}

	go func() {
		<-op.ConvergeState.FirstRunDoneC
		// Add "DiscoverHelmReleases" task to detect unknown releases and purge them.
		// this task will run only after the first converge, to keep all modules
		discoverLabels := utils.MergeLabels(logLabels, map[string]string{
			"queue":   "main",
			"binding": string(task.DiscoverHelmReleases),
		})
		discoverTask := sh_task.NewTask(task.DiscoverHelmReleases).
			WithLogLabels(discoverLabels).
			WithQueueName("main").
			WithMetadata(task.HookMetadata{
				EventDescription: "Operator-PostConvergeCleanup",
			})
		op.engine.TaskQueues.GetMain().AddLast(discoverTask.WithQueuedAt(time.Now()))
		op.ModuleManager.SendModuleEvent(events.ModuleEvent{EventType: events.FirstConvergeDone})
	}()
}

func (op *AddonOperator) CreateBootstrapTasks(logLabels map[string]string) []sh_task.Task {
	const eventDescription = "Operator-Startup"
	tasks := make([]sh_task.Task, 0)
	queuedAt := time.Now()

	// 'OnStartup' global hooks.
	onStartupHooks := op.ModuleManager.GetGlobalHooksInOrder(htypes.OnStartup)
	for _, hookName := range onStartupHooks {
		hookLogLabels := utils.MergeLabels(logLabels, map[string]string{
			"hook":      hookName,
			"hook.type": "global",
			"queue":     "main",
			"binding":   string(htypes.OnStartup),
		})

		onStartupBindingContext := bc.BindingContext{Binding: string(htypes.OnStartup)}
		onStartupBindingContext.Metadata.BindingType = htypes.OnStartup

		newTask := sh_task.NewTask(task.GlobalHookRun).
			WithLogLabels(hookLogLabels).
			WithQueueName("main").
			WithMetadata(task.HookMetadata{
				EventDescription:         eventDescription,
				HookName:                 hookName,
				BindingType:              htypes.OnStartup,
				BindingContext:           []bc.BindingContext{onStartupBindingContext},
				ReloadAllOnValuesChanges: false,
			})
		tasks = append(tasks, newTask.WithQueuedAt(queuedAt))
	}

	// 'Schedule' global hooks.
	schedHooks := op.ModuleManager.GetGlobalHooksInOrder(htypes.Schedule)
	for _, hookName := range schedHooks {
		hookLogLabels := utils.MergeLabels(logLabels, map[string]string{
			"hook":      hookName,
			"hook.type": "global",
			"queue":     "main",
			"binding":   string(task.GlobalHookEnableScheduleBindings),
		})

		newTask := sh_task.NewTask(task.GlobalHookEnableScheduleBindings).
			WithLogLabels(hookLogLabels).
			WithQueueName("main").
			WithMetadata(task.HookMetadata{
				EventDescription: eventDescription,
				HookName:         hookName,
			})
		tasks = append(tasks, newTask.WithQueuedAt(queuedAt))
	}

	// Tasks to enable kubernetes events for all global hooks with kubernetes bindings.
	kubeHooks := op.ModuleManager.GetGlobalHooksInOrder(htypes.OnKubernetesEvent)
	for _, hookName := range kubeHooks {
		hookLogLabels := utils.MergeLabels(logLabels, map[string]string{
			"hook":      hookName,
			"hook.type": "global",
			"queue":     "main",
			"binding":   string(task.GlobalHookEnableKubernetesBindings),
		})

		newTask := sh_task.NewTask(task.GlobalHookEnableKubernetesBindings).
			WithLogLabels(hookLogLabels).
			WithQueueName("main").
			WithMetadata(task.HookMetadata{
				EventDescription: eventDescription,
				HookName:         hookName,
			})
		tasks = append(tasks, newTask.WithQueuedAt(queuedAt))
	}

	// Task to wait for kubernetes.Synchronization.
	waitLogLabels := utils.MergeLabels(logLabels, map[string]string{
		"queue":   "main",
		"binding": string(task.GlobalHookWaitKubernetesSynchronization),
	})
	waitTask := sh_task.NewTask(task.GlobalHookWaitKubernetesSynchronization).
		WithLogLabels(waitLogLabels).
		WithQueueName("main").
		WithMetadata(task.HookMetadata{
			EventDescription: eventDescription,
		})
	tasks = append(tasks, waitTask.WithQueuedAt(queuedAt))

	// Add "ConvergeModules" task to run modules converge sequence for the first time.
	convergeLabels := utils.MergeLabels(logLabels, map[string]string{
		"queue":   "main",
		"binding": string(task.ConvergeModules),
	})
	convergeTask := converge.NewConvergeModulesTask(eventDescription, converge.OperatorStartup, convergeLabels)
	tasks = append(tasks, convergeTask.WithQueuedAt(queuedAt))

	return tasks
}

// CreatePurgeTasks returns ModulePurge tasks for each unknown Helm release.
func (op *AddonOperator) CreatePurgeTasks(modulesToPurge []string, t sh_task.Task) []sh_task.Task {
	newTasks := make([]sh_task.Task, 0, len(modulesToPurge))
	queuedAt := time.Now()

	hm := task.HookMetadataAccessor(t)

	// Add ModulePurge tasks to purge unknown helm releases at start.
	for _, moduleName := range modulesToPurge {
		newLogLabels := utils.MergeLabels(t.GetLogLabels())
		newLogLabels["module"] = moduleName
		delete(newLogLabels, "task.id")

		newTask := sh_task.NewTask(task.ModulePurge).
			WithLogLabels(newLogLabels).
			WithQueueName("main").
			WithMetadata(task.HookMetadata{
				EventDescription: hm.EventDescription,
				ModuleName:       moduleName,
			})
		newTasks = append(newTasks, newTask.WithQueuedAt(queuedAt))
	}

	return newTasks
}

// ApplyKubeConfigValues
func (op *AddonOperator) HandleApplyKubeConfigValues(t sh_task.Task, logLabels map[string]string) (res queue.TaskResult) {
	var handleErr error
	defer trace.StartRegion(context.Background(), "HandleApplyKubeConfigValues").End()
	logEntry := utils.EnrichLoggerWithLabels(op.Logger, logLabels)

	hm := task.HookMetadataAccessor(t)

	op.KubeConfigManager.SafeReadConfig(func(config *config.KubeConfig) {
		handleErr = op.ModuleManager.ApplyNewKubeConfigValues(config, hm.GlobalValuesChanged)
	})

	if handleErr != nil {
		res.Status = queue.Fail
		logEntry.Errorf("HandleApplyKubeConfigValues failed, requeue task to retry after delay. Failed count is %d. Error: %s", t.GetFailureCount()+1, handleErr)
		op.engine.MetricStorage.CounterAdd("{PREFIX}modules_discover_errors_total", 1.0, map[string]string{})
		t.UpdateFailureMessage(handleErr.Error())
		t.WithQueuedAt(time.Now())
		return res
	}

	res.Status = queue.Success

	logEntry.Debugf("HandleApplyKubeConfigValues success")
	return
}

// HandleConvergeModules is a multi-phase task.
func (op *AddonOperator) HandleConvergeModules(t sh_task.Task, logLabels map[string]string) (res queue.TaskResult) {
	defer trace.StartRegion(context.Background(), "ConvergeModules").End()
	logEntry := utils.EnrichLoggerWithLabels(op.Logger, logLabels)

	taskEvent, ok := t.GetProp(converge.ConvergeEventProp).(converge.ConvergeEvent)
	if !ok {
		logEntry.Errorf("Possible bug! Wrong prop type in ConvergeModules: got %T(%#[1]v) instead string.", t.GetProp("event"))
		res.Status = queue.Fail
		return res
	}

	hm := task.HookMetadataAccessor(t)

	var handleErr error

	op.ConvergeState.PhaseLock.Lock()
	defer op.ConvergeState.PhaseLock.Unlock()
	if op.ConvergeState.Phase == converge.StandBy {
		logEntry.Debugf("ConvergeModules: start")

		// Deduplicate tasks: remove ConvergeModules tasks right after the current task.
		RemoveAdjacentConvergeModules(op.engine.TaskQueues.GetByName(t.GetQueueName()), t.GetId(), logLabels, op.Logger)
		op.ConvergeState.Phase = converge.RunBeforeAll
	}

	if op.ConvergeState.Phase == converge.RunBeforeAll {
		// Put BeforeAll tasks before current task.
		tasks := op.CreateBeforeAllTasks(t.GetLogLabels(), hm.EventDescription)
		op.ConvergeState.Phase = converge.WaitBeforeAll
		if len(tasks) > 0 {
			res.HeadTasks = tasks
			res.Status = queue.Keep
			op.logTaskAdd(logEntry, "head", res.HeadTasks...)
			return
		}
	}

	if op.ConvergeState.Phase == converge.WaitBeforeAll {
		logEntry.Infof("ConvergeModules: beforeAll hooks done, run modules")
		var state *module_manager.ModulesState

		state, handleErr = op.ModuleManager.RefreshEnabledState(t.GetLogLabels())
		if handleErr == nil {
			// TODO disable hooks before was done in DiscoverModulesStateRefresh. Should we stick to this solution or disable events later during the handling each ModuleDelete task?
			// Disable events for disabled modules.
			for _, moduleName := range state.ModulesToDisable {
				op.ModuleManager.DisableModuleHooks(moduleName)
				// op.DrainModuleQueues(moduleName)
			}
			// Set ModulesToEnable list to properly run onStartup hooks for first converge.
			if !op.IsStartupConvergeDone() {
				state.ModulesToEnable = state.AllEnabledModules
			}
			tasks := op.CreateConvergeModulesTasks(state, t.GetLogLabels(), string(taskEvent))

			op.ConvergeState.Phase = converge.WaitDeleteAndRunModules
			if len(tasks) > 0 {
				res.HeadTasks = tasks
				res.Status = queue.Keep
				op.logTaskAdd(logEntry, "head", res.HeadTasks...)
				return
			}
		}
	}

	if op.ConvergeState.Phase == converge.WaitDeleteAndRunModules {
		logEntry.Infof("ConvergeModules: ModuleRun tasks done, execute AfterAll global hooks")
		// Put AfterAll tasks before current task.
		tasks, handleErr := op.CreateAfterAllTasks(t.GetLogLabels(), hm.EventDescription)
		if handleErr == nil {
			op.ConvergeState.Phase = converge.WaitAfterAll
			if len(tasks) > 0 {
				res.HeadTasks = tasks
				res.Status = queue.Keep
				op.logTaskAdd(logEntry, "head", res.HeadTasks...)
				return
			}
		}
	}

	// It is the last phase of ConvergeModules task, reset operator's Converge phase.
	if op.ConvergeState.Phase == converge.WaitAfterAll {
		op.ConvergeState.Phase = converge.StandBy
		logEntry.Infof("ConvergeModules task done")
		res.Status = queue.Success
		return res
	}

	if handleErr != nil {
		res.Status = queue.Fail
		logEntry.Errorf("ConvergeModules failed in phase '%s', requeue task to retry after delay. Failed count is %d. Error: %s", op.ConvergeState.Phase, t.GetFailureCount()+1, handleErr)
		op.engine.MetricStorage.CounterAdd("{PREFIX}modules_discover_errors_total", 1.0, map[string]string{})
		t.UpdateFailureMessage(handleErr.Error())
		t.WithQueuedAt(time.Now())
		return res
	}

	logEntry.Debugf("ConvergeModules success")
	res.Status = queue.Success
	return res
}

// CreateBeforeAllTasks returns tasks to run BeforeAll global hooks.
func (op *AddonOperator) CreateBeforeAllTasks(logLabels map[string]string, eventDescription string) []sh_task.Task {
	tasks := make([]sh_task.Task, 0)
	queuedAt := time.Now()

	// Get 'beforeAll' global hooks.
	beforeAllHooks := op.ModuleManager.GetGlobalHooksInOrder(hookTypes.BeforeAll)

	for _, hookName := range beforeAllHooks {
		hookLogLabels := utils.MergeLabels(logLabels, map[string]string{
			"hook":      hookName,
			"hook.type": "global",
			"queue":     "main",
			"binding":   string(hookTypes.BeforeAll),
		})
		// remove task.id — it is set by NewTask
		delete(hookLogLabels, "task.id")

		// bc := module_manager.BindingContext{BindingContext: hook.BindingContext{Binding: stringmodule_manager.BeforeAll)}}
		// bc.KubernetesSnapshots := ModuleManager.GetGlobalHook(hookName).HookController.KubernetesSnapshots()

		beforeAllBc := bc.BindingContext{
			Binding: string(hookTypes.BeforeAll),
		}
		beforeAllBc.Metadata.BindingType = hookTypes.BeforeAll
		beforeAllBc.Metadata.IncludeAllSnapshots = true

		newTask := sh_task.NewTask(task.GlobalHookRun).
			WithLogLabels(hookLogLabels).
			WithQueueName("main").
			WithMetadata(task.HookMetadata{
				EventDescription:         eventDescription,
				HookName:                 hookName,
				BindingType:              hookTypes.BeforeAll,
				BindingContext:           []bc.BindingContext{beforeAllBc},
				ReloadAllOnValuesChanges: false,
			})
		tasks = append(tasks, newTask.WithQueuedAt(queuedAt))
	}
	return tasks
}

// CreateAfterAllTasks returns tasks to run AfterAll global hooks.
func (op *AddonOperator) CreateAfterAllTasks(logLabels map[string]string, eventDescription string) ([]sh_task.Task, error) {
	tasks := make([]sh_task.Task, 0)
	queuedAt := time.Now()

	// Get 'afterAll' global hooks.
	afterAllHooks := op.ModuleManager.GetGlobalHooksInOrder(hookTypes.AfterAll)

	for i, hookName := range afterAllHooks {
		hookLogLabels := utils.MergeLabels(logLabels, map[string]string{
			"hook":      hookName,
			"hook.type": "global",
			"queue":     "main",
			"binding":   string(hookTypes.AfterAll),
		})
		delete(hookLogLabels, "task.id")

		afterAllBc := bc.BindingContext{
			Binding: string(hookTypes.AfterAll),
		}
		afterAllBc.Metadata.BindingType = hookTypes.AfterAll
		afterAllBc.Metadata.IncludeAllSnapshots = true

		taskMetadata := task.HookMetadata{
			EventDescription: eventDescription,
			HookName:         hookName,
			BindingType:      hookTypes.AfterAll,
			BindingContext:   []bc.BindingContext{afterAllBc},
		}
		if i == len(afterAllHooks)-1 {
			taskMetadata.LastAfterAllHook = true
			globalValues := op.ModuleManager.GetGlobal().GetValues(false)
			taskMetadata.ValuesChecksum = globalValues.Checksum()
		}

		newTask := sh_task.NewTask(task.GlobalHookRun).
			WithLogLabels(hookLogLabels).
			WithQueueName("main").
			WithMetadata(taskMetadata)
		tasks = append(tasks, newTask.WithQueuedAt(queuedAt))
	}

	return tasks, nil
}

// CreateAndStartQueue creates a named queue and starts it.
// It returns false is queue is already created
func (op *AddonOperator) CreateAndStartQueue(queueName string) bool {
	if op.engine.TaskQueues.GetByName(queueName) != nil {
		return false
	}
	op.engine.TaskQueues.NewNamedQueue(queueName, op.TaskHandler)
	op.engine.TaskQueues.GetByName(queueName).Start()
	return true
}

// CreateAndStartQueuesForGlobalHooks creates queues for all registered global hooks.
// It is safe to run this method multiple times, as it checks
// for existing queues.
func (op *AddonOperator) CreateAndStartQueuesForGlobalHooks() {
	for _, hookName := range op.ModuleManager.GetGlobalHooksNames() {
		h := op.ModuleManager.GetGlobalHook(hookName)
		for _, hookBinding := range h.GetHookConfig().Schedules {
			if op.CreateAndStartQueue(hookBinding.Queue) {
				unilogger.Debugf("Queue '%s' started for global 'schedule' hook %s", hookBinding.Queue, hookName)
			}
		}
		for _, hookBinding := range h.GetHookConfig().OnKubernetesEvents {
			if op.CreateAndStartQueue(hookBinding.Queue) {
				unilogger.Debugf("Queue '%s' started for global 'kubernetes' hook %s", hookBinding.Queue, hookName)
			}
		}
	}
}

// CreateAndStartQueuesForModuleHooks creates queues for registered module hooks.
// It is safe to run this method multiple times, as it checks
// for existing queues.
func (op *AddonOperator) CreateAndStartQueuesForModuleHooks(moduleName string) {
	m := op.ModuleManager.GetModule(moduleName)
	if m == nil {
		return
	}

	scheduleHooks := m.GetHooks(htypes.Schedule)
	for _, hook := range scheduleHooks {
		for _, hookBinding := range hook.GetHookConfig().Schedules {
			if op.CreateAndStartQueue(hookBinding.Queue) {
				unilogger.Debugf("Queue '%s' started for module 'schedule' hook %s", hookBinding.Queue, hook.GetName())
			}
		}
	}

	kubeEventsHooks := m.GetHooks(htypes.OnKubernetesEvent)
	for _, hook := range kubeEventsHooks {
		for _, hookBinding := range hook.GetHookConfig().OnKubernetesEvents {
			if op.CreateAndStartQueue(hookBinding.Queue) {
				unilogger.Debugf("Queue '%s' started for module 'kubernetes' hook %s", hookBinding.Queue, hook.GetName())
			}
		}
	}

	// TODO: probably we have some duplications here

	// for _, hookName := range op.ModuleManager.GetModuleHookNames(moduleName) {
	//	h := op.ModuleManager.GetModuleHook(hookName)
	//	for _, hookBinding := range h.Config.Schedules {
	//		if op.CreateAndStartQueue(hookBinding.Queue) {
	//			unilogger.Debugf("Queue '%s' started for module 'schedule' hook %s", hookBinding.Queue, hookName)
	//		}
	//	}
	//	for _, hookBinding := range h.Config.OnKubernetesEvents {
	//		if op.CreateAndStartQueue(hookBinding.Queue) {
	//			unilogger.Debugf("Queue '%s' started for module 'kubernetes' hook %s", hookBinding.Queue, hookName)
	//		}
	//	}
	//}
}

// CreateAndStartParallelQueues creates and starts named queues for executing parallel tasks in parallel
func (op *AddonOperator) CreateAndStartParallelQueues() {
	for i := 0; i < app.NumberOfParallelQueues; i++ {
		queueName := fmt.Sprintf(app.ParallelQueueNamePattern, i)
		if op.engine.TaskQueues.GetByName(queueName) != nil {
			unilogger.Warnf("Parallel queue %s already exists", queueName)
			continue
		}
		op.engine.TaskQueues.NewNamedQueue(queueName, op.ParallelTasksHandler)
		op.engine.TaskQueues.GetByName(queueName).Start()
	}
}

func (op *AddonOperator) DrainModuleQueues(modName string) {
	m := op.ModuleManager.GetModule(modName)
	if m == nil {
		unilogger.Warnf("Module %q is absent when we try to drain its queue", modName)
		return
	}

	scheduleHooks := m.GetHooks(htypes.Schedule)
	for _, hook := range scheduleHooks {
		for _, hookBinding := range hook.GetHookConfig().Schedules {
			DrainNonMainQueue(op.engine.TaskQueues.GetByName(hookBinding.Queue))
		}
	}

	kubeEventsHooks := m.GetHooks(htypes.OnKubernetesEvent)
	for _, hook := range kubeEventsHooks {
		for _, hookBinding := range hook.GetHookConfig().OnKubernetesEvents {
			DrainNonMainQueue(op.engine.TaskQueues.GetByName(hookBinding.Queue))
		}
	}

	// TODO: duplication here?
	// for _, hookName := range op.ModuleManager.GetModuleHookNames(modName) {
	//	h := op.ModuleManager.GetModuleHook(hookName)
	//	for _, hookBinding := range h.Get.Schedules {
	//		DrainNonMainQueue(op.engine.TaskQueues.GetByName(hookBinding.Queue))
	//	}
	//	for _, hookBinding := range h.Config.OnKubernetesEvents {
	//		DrainNonMainQueue(op.engine.TaskQueues.GetByName(hookBinding.Queue))
	//	}
	//}
}

func (op *AddonOperator) StartModuleManagerEventHandler() {
	go func() {
		logEntry := op.Logger.With("operator.component", "handleManagerEvents")
		for {
			select {
			case schedulerEvent := <-op.ModuleManager.SchedulerEventCh():
				switch event := schedulerEvent.EncapsulatedEvent.(type) {
				// dynamically_enabled_extender
				case dynamic_extender.DynamicExtenderEvent:
					logLabels := map[string]string{
						"event.id": uuid.Must(uuid.NewV4()).String(),
						"type":     "ModuleScheduler event",
						"source":   "DymicallyEnabledExtenderChanged",
					}
					eventLogEntry := utils.EnrichLoggerWithLabels(logEntry, logLabels)
					// if global hooks haven't been run yet, script enabled extender fails due to missing global values
					if op.globalHooksNotExecutedYet() {
						eventLogEntry.Infof("Global hook dynamic modification detected, ignore until starting first converge")
						break
					}

					graphStateChanged := op.ModuleManager.RecalculateGraph(logLabels)

					if graphStateChanged {
						op.ConvergeState.PhaseLock.Lock()
						convergeTask := converge.NewConvergeModulesTask(
							"ReloadAll-After-GlobalHookDynamicUpdate",
							converge.ReloadAllModules,
							logLabels,
						)
						// if converge has already begun - restart it immediately
						if op.engine.TaskQueues.GetMain().Length() > 0 && RemoveCurrentConvergeTasks(op.getConvergeQueues(), logLabels, op.Logger) && op.ConvergeState.Phase != converge.StandBy {
							logEntry.Infof("ConvergeModules: global hook dynamic modification detected, restart current converge process (%s)", op.ConvergeState.Phase)
							op.engine.TaskQueues.GetMain().AddFirst(convergeTask)
							op.logTaskAdd(eventLogEntry, "DynamicExtender is updated, put first", convergeTask)
						} else {
							// if convege hasn't started - make way for global hooks and etc
							logEntry.Infof("ConvergeModules:  global hook dynamic modification detected, rerun all modules required")
							op.engine.TaskQueues.GetMain().AddLast(convergeTask)
						}
						// ConvergeModules may be in progress, Reset converge state.
						op.ConvergeState.Phase = converge.StandBy
						op.ConvergeState.PhaseLock.Unlock()
					}

				// kube_config_extender
				case config.KubeConfigEvent:
					logLabels := map[string]string{
						"event.id": uuid.Must(uuid.NewV4()).String(),
						"type":     "ModuleScheduler event",
						"source":   "KubeConfigExtenderChanged",
					}
					eventLogEntry := utils.EnrichLoggerWithLabels(logEntry, logLabels)
					switch event.Type {
					case config.KubeConfigInvalid:
						op.ModuleManager.SetKubeConfigValid(false)
						eventLogEntry.Infof("KubeConfig become invalid")

					case config.KubeConfigChanged:
						eventLogEntry.Debugf("ModuleManagerEventHandler-KubeConfigChanged: GlobalSectionChanged %v, ModuleValuesChanged %s, ModuleEnabledStateChanged %s", event.GlobalSectionChanged, event.ModuleValuesChanged, event.ModuleEnabledStateChanged)
						if !op.ModuleManager.GetKubeConfigValid() {
							eventLogEntry.Infof("KubeConfig become valid")
						}
						// Config is valid now, add task to update ModuleManager state.
						op.ModuleManager.SetKubeConfigValid(true)

						var (
							kubeConfigTask sh_task.Task
							convergeTask   sh_task.Task
						)

						if event.GlobalSectionChanged || len(event.ModuleValuesChanged) > 0 {
							kubeConfigTask = converge.NewApplyKubeConfigValuesTask(
								"Apply-Kube-Config-Values-Changes",
								logLabels,
								event.GlobalSectionChanged,
							)
						}

						// if global hooks haven't been run yet, script enabled extender fails due to missing global values,
						// but it's ok to apply new kube config
						if op.globalHooksNotExecutedYet() {
							if kubeConfigTask != nil {
								op.engine.TaskQueues.GetMain().AddFirst(kubeConfigTask)
								// Cancel delay in case the head task is stuck in the error loop.
								op.engine.TaskQueues.GetMain().CancelTaskDelay()
								op.logTaskAdd(eventLogEntry, "KubeConfigExtender is updated, put first", kubeConfigTask)
							}
							eventLogEntry.Infof("Kube config modification detected, ignore until starting first converge")
							break
						}

						graphStateChanged := op.ModuleManager.RecalculateGraph(logLabels)

						if event.GlobalSectionChanged || graphStateChanged {
							// prepare convergeModules task
							op.ConvergeState.PhaseLock.Lock()
							convergeTask = converge.NewConvergeModulesTask(
								"ReloadAll-After-KubeConfigChange",
								converge.ReloadAllModules,
								logLabels,
							)
							// if main queue isn't empty and there was another convergeModules task:
							if op.engine.TaskQueues.GetMain().Length() > 0 && RemoveCurrentConvergeTasks(op.getConvergeQueues(), logLabels, op.Logger) {
								logEntry.Infof("ConvergeModules: kube config modification detected,  restart current converge process (%s)", op.ConvergeState.Phase)
								// put ApplyKubeConfig->NewConvergeModulesTask sequence in the beginning of the main queue
								if kubeConfigTask != nil {
									op.engine.TaskQueues.GetMain().AddFirst(kubeConfigTask)
									op.engine.TaskQueues.GetMain().AddAfter(kubeConfigTask.GetId(), convergeTask)
									op.logTaskAdd(eventLogEntry, "KubeConfig is changed, put after AppplyNewKubeConfig", convergeTask)
									// otherwise, put just NewConvergeModulesTask
								} else {
									op.engine.TaskQueues.GetMain().AddFirst(convergeTask)
									op.logTaskAdd(eventLogEntry, "KubeConfig is changed, put first", convergeTask)
								}
								// if main queue is empty - put NewConvergeModulesTask in the end of the queue
							} else {
								// not forget to cram in ApplyKubeConfig task
								if kubeConfigTask != nil {
									op.engine.TaskQueues.GetMain().AddFirst(kubeConfigTask)
								}
								logEntry.Infof("ConvergeModules: kube config modification detected, rerun all modules required")
								op.engine.TaskQueues.GetMain().AddLast(convergeTask)
							}
							// ConvergeModules may be in progress, Reset converge state.
							op.ConvergeState.Phase = converge.StandBy
							op.ConvergeState.PhaseLock.Unlock()
						} else {
							modulesToRerun := []string{}
							for _, moduleName := range event.ModuleValuesChanged {
								if op.ModuleManager.IsModuleEnabled(moduleName) {
									modulesToRerun = append(modulesToRerun, moduleName)
								}
							}
							// Append ModuleRun tasks if ModuleRun is not queued already.
							if kubeConfigTask != nil && convergeTask == nil {
								reloadTasks := op.CreateReloadModulesTasks(modulesToRerun, kubeConfigTask.GetLogLabels(), "KubeConfig-Changed-Modules")
								op.engine.TaskQueues.GetMain().AddFirst(kubeConfigTask)
								if len(reloadTasks) > 0 {
									for i := len(reloadTasks) - 1; i >= 0; i-- {
										op.engine.TaskQueues.GetMain().AddAfter(kubeConfigTask.GetId(), reloadTasks[i])
									}
									logEntry.Infof("ConvergeModules: kube config modification detected, append %d tasks to rerun modules %+v", len(reloadTasks), modulesToRerun)
									op.logTaskAdd(logEntry, "tail", reloadTasks...)
								}
							}
						}
					}
				// TODO: some other extenders' events
				default:
				}

			case HelmReleaseStatusEvent := <-op.HelmResourcesManager.Ch():
				logLabels := map[string]string{
					"event.id": uuid.Must(uuid.NewV4()).String(),
					"module":   HelmReleaseStatusEvent.ModuleName,
				}
				eventLogEntry := utils.EnrichLoggerWithLabels(logEntry, logLabels)

				// Do not add ModuleRun task if it is already queued.
				hasTask := QueueHasPendingModuleRunTask(op.engine.TaskQueues.GetMain(), HelmReleaseStatusEvent.ModuleName)
				eventDescription := "AbsentHelmResourcesDetected"
				additionalDescription := fmt.Sprintf("%d absent module resources", len(HelmReleaseStatusEvent.Absent))
				// helm reslease in unexpected state event
				if HelmReleaseStatusEvent.UnexpectedStatus {
					op.engine.MetricStorage.CounterAdd("{PREFIX}modules_helm_release_redeployed_total", 1.0, map[string]string{"module": HelmReleaseStatusEvent.ModuleName})
					eventDescription = "HelmReleaseUnexpectedStatus"
					additionalDescription = "unexpected helm release status"
				} else {
					// some resources are missing and metrics are provided
					for _, manifest := range HelmReleaseStatusEvent.Absent {
						op.engine.MetricStorage.CounterAdd("{PREFIX}modules_absent_resources_total", 1.0, map[string]string{"module": HelmReleaseStatusEvent.ModuleName, "resource": fmt.Sprintf("%s/%s/%s", manifest.Namespace(""), manifest.Kind(), manifest.Name())})
					}
				}

				if !hasTask {
					newTask := sh_task.NewTask(task.ModuleRun).
						WithLogLabels(logLabels).
						WithQueueName("main").
						WithMetadata(task.HookMetadata{
							EventDescription: eventDescription,
							ModuleName:       HelmReleaseStatusEvent.ModuleName,
						})
					op.engine.TaskQueues.GetMain().AddLast(newTask.WithQueuedAt(time.Now()))
					op.logTaskAdd(logEntry, fmt.Sprintf("detected %s, append", additionalDescription), newTask)
				} else {
					eventLogEntry.With("task.flow", "noop").Infof("Detected %s, ModuleRun task already queued", additionalDescription)
				}
			}
		}
	}()
}

// ParallelTasksHandler handles limited types of tasks in parallel queues.
func (op *AddonOperator) ParallelTasksHandler(t sh_task.Task) queue.TaskResult {
	taskLogLabels := t.GetLogLabels()
	taskLogEntry := utils.EnrichLoggerWithLabels(op.Logger, taskLogLabels)
	var res queue.TaskResult

	op.logTaskStart(taskLogEntry, t)

	op.UpdateWaitInQueueMetric(t)

	switch t.GetType() {
	case task.ModuleRun:
		res = op.HandleModuleRun(t, taskLogLabels)

	case task.ModuleHookRun:
		res = op.HandleModuleHookRun(t, taskLogLabels)
	}

	op.logTaskEnd(taskLogEntry, t, res)
	hm := task.HookMetadataAccessor(t)
	if hm.ParallelRunMetadata == nil || len(hm.ParallelRunMetadata.ChannelId) == 0 {
		taskLogEntry.Warn("Parallel task had no communication channel set")
	}

	if parallelChannel, ok := op.parallelTaskChannels.Get(hm.ParallelRunMetadata.ChannelId); ok {
		if res.Status == queue.Fail {
			parallelChannel <- parallelQueueEvent{
				moduleName: hm.ModuleName,
				errMsg:     t.GetFailureMessage(),
				succeeded:  false,
			}
		}
		if res.Status == queue.Success && t.GetType() == task.ModuleRun && len(res.AfterTasks) == 0 {
			parallelChannel <- parallelQueueEvent{
				moduleName: hm.ModuleName,
				succeeded:  true,
			}
		}
	}
	return res
}

// TaskHandler handles tasks in queue.
func (op *AddonOperator) TaskHandler(t sh_task.Task) queue.TaskResult {
	taskLogLabels := t.GetLogLabels()
	taskLogEntry := utils.EnrichLoggerWithLabels(op.Logger, taskLogLabels)
	var res queue.TaskResult

	op.logTaskStart(taskLogEntry, t)

	op.UpdateWaitInQueueMetric(t)

	switch t.GetType() {
	case task.GlobalHookRun:
		res = op.HandleGlobalHookRun(t, taskLogLabels)

	case task.GlobalHookEnableScheduleBindings:
		hm := task.HookMetadataAccessor(t)
		globalHook := op.ModuleManager.GetGlobalHook(hm.HookName)
		globalHook.GetHookController().EnableScheduleBindings()
		res.Status = queue.Success

	case task.GlobalHookEnableKubernetesBindings:
		res = op.HandleGlobalHookEnableKubernetesBindings(t, taskLogLabels)

	case task.GlobalHookWaitKubernetesSynchronization:
		res.Status = queue.Success
		if op.ModuleManager.GlobalSynchronizationNeeded() && !op.ModuleManager.GlobalSynchronizationState().IsCompleted() {
			// dump state
			op.ModuleManager.GlobalSynchronizationState().DebugDumpState(taskLogEntry)
			t.WithQueuedAt(time.Now())
			res.Status = queue.Repeat
		} else {
			taskLogEntry.Info("Synchronization done for all global hooks")
		}

	case task.DiscoverHelmReleases:
		res = op.HandleDiscoverHelmReleases(t, taskLogLabels)

	case task.ApplyKubeConfigValues:
		res = op.HandleApplyKubeConfigValues(t, taskLogLabels)

	case task.ConvergeModules:
		res = op.HandleConvergeModules(t, taskLogLabels)

	case task.ModuleRun:
		res = op.HandleModuleRun(t, taskLogLabels)

	case task.ParallelModuleRun:
		res = op.HandleParallelModuleRun(t, taskLogLabels)

	case task.ModuleDelete:
		res.Status = op.HandleModuleDelete(t, taskLogLabels)

	case task.ModuleHookRun:
		res = op.HandleModuleHookRun(t, taskLogLabels)

	case task.ModulePurge:
		res.Status = op.HandleModulePurge(t, taskLogLabels)

	case task.ModuleEnsureCRDs:
		res = op.HandleModuleEnsureCRDs(t, taskLogLabels)
		if res.Status == queue.Success {
			op.CheckCRDsEnsured(t)
		}
	}

	if res.Status == queue.Success {
		origAfterHandle := res.AfterHandle
		res.AfterHandle = func() {
			op.CheckConvergeStatus(t)
			if origAfterHandle != nil {
				origAfterHandle()
			}
		}
	}

	op.logTaskEnd(taskLogEntry, t, res)

	return res
}

// UpdateWaitInQueueMetric increases task_wait_in_queue_seconds_total counter for the task type.
// TODO pass queue name from handler, not from task
func (op *AddonOperator) UpdateWaitInQueueMetric(t sh_task.Task) {
	metricLabels := map[string]string{
		"module":  "",
		"hook":    "",
		"binding": string(t.GetType()),
		"queue":   t.GetQueueName(),
	}

	hm := task.HookMetadataAccessor(t)

	switch t.GetType() {
	case task.GlobalHookRun,
		task.GlobalHookEnableScheduleBindings,
		task.GlobalHookEnableKubernetesBindings,
		task.GlobalHookWaitKubernetesSynchronization:
		metricLabels["hook"] = hm.HookName

	case task.ModuleRun,
		task.ModuleDelete,
		task.ModuleHookRun,
		task.ModulePurge:
		metricLabels["module"] = hm.ModuleName

	case task.ConvergeModules,
		task.DiscoverHelmReleases:
		// no action required
	}

	if t.GetType() == task.GlobalHookRun {
		// set binding name instead of type
		metricLabels["binding"] = hm.Binding
	}
	if t.GetType() == task.ModuleHookRun {
		// set binding name instead of type
		metricLabels["hook"] = hm.HookName
		metricLabels["binding"] = hm.Binding
	}

	taskWaitTime := time.Since(t.GetQueuedAt()).Seconds()
	op.engine.MetricStorage.CounterAdd("{PREFIX}task_wait_in_queue_seconds_total", taskWaitTime, metricLabels)
}

// HandleGlobalHookEnableKubernetesBindings add Synchronization tasks.
func (op *AddonOperator) HandleGlobalHookEnableKubernetesBindings(t sh_task.Task, labels map[string]string) (res queue.TaskResult) {
	defer trace.StartRegion(context.Background(), "DiscoverHelmReleases").End()

	logEntry := utils.EnrichLoggerWithLabels(op.Logger, labels)
	logEntry.Debugf("Global hook enable kubernetes bindings")

	hm := task.HookMetadataAccessor(t)
	globalHook := op.ModuleManager.GetGlobalHook(hm.HookName)

	mainSyncTasks := make([]sh_task.Task, 0)
	parallelSyncTasks := make([]sh_task.Task, 0)
	parallelSyncTasksToWait := make([]sh_task.Task, 0)
	queuedAt := time.Now()

	newLogLabels := utils.MergeLabels(t.GetLogLabels())
	delete(newLogLabels, "task.id")

	err := op.ModuleManager.HandleGlobalEnableKubernetesBindings(hm.HookName, func(hook *hooks.GlobalHook, info controller.BindingExecutionInfo) {
		taskLogLabels := utils.MergeLabels(t.GetLogLabels(), map[string]string{
			"binding":   string(htypes.OnKubernetesEvent) + "Synchronization",
			"hook":      hook.GetName(),
			"hook.type": "global",
			"queue":     info.QueueName,
		})
		if len(info.BindingContext) > 0 {
			taskLogLabels["binding.name"] = info.BindingContext[0].Binding
		}
		delete(taskLogLabels, "task.id")

		kubernetesBindingID := uuid.Must(uuid.NewV4()).String()
		newTask := sh_task.NewTask(task.GlobalHookRun).
			WithLogLabels(taskLogLabels).
			WithQueueName(info.QueueName).
			WithMetadata(task.HookMetadata{
				EventDescription:         hm.EventDescription,
				HookName:                 hook.GetName(),
				BindingType:              htypes.OnKubernetesEvent,
				BindingContext:           info.BindingContext,
				AllowFailure:             info.AllowFailure,
				ReloadAllOnValuesChanges: false, // Ignore global values changes in global Synchronization tasks.
				KubernetesBindingId:      kubernetesBindingID,
				WaitForSynchronization:   info.KubernetesBinding.WaitForSynchronization,
				MonitorIDs:               []string{info.KubernetesBinding.Monitor.Metadata.MonitorId},
				ExecuteOnSynchronization: info.KubernetesBinding.ExecuteHookOnSynchronization,
			})
		newTask.WithQueuedAt(queuedAt)

		if info.QueueName == t.GetQueueName() {
			// Ignore "waitForSynchronization: false" for hooks in the main queue.
			// There is no way to not wait for these hooks.
			mainSyncTasks = append(mainSyncTasks, newTask)
		} else {
			// Do not wait for parallel hooks on "waitForSynchronization: false".
			if info.KubernetesBinding.WaitForSynchronization {
				parallelSyncTasksToWait = append(parallelSyncTasksToWait, newTask)
			} else {
				parallelSyncTasks = append(parallelSyncTasks, newTask)
			}
		}
	})
	if err != nil {
		hookLabel := path.Base(globalHook.GetPath())
		// TODO use separate metric, as in shell-operator?
		op.engine.MetricStorage.CounterAdd("{PREFIX}global_hook_errors_total", 1.0, map[string]string{
			"hook":       hookLabel,
			"binding":    "GlobalEnableKubernetesBindings",
			"queue":      t.GetQueueName(),
			"activation": "OperatorStartup",
		})
		logEntry.Errorf("Global hook enable kubernetes bindings failed, requeue task to retry after delay. Failed count is %d. Error: %s", t.GetFailureCount()+1, err)
		t.UpdateFailureMessage(err.Error())
		t.WithQueuedAt(queuedAt)
		res.Status = queue.Fail
		return
	}
	// Substitute current task with Synchronization tasks for the main queue.
	// Other Synchronization tasks are queued into specified queues.
	// Informers can be started now — their events will be added to the queue tail.
	logEntry.Debugf("Global hook enable kubernetes bindings success")

	// "Wait" tasks are queued first
	for _, tsk := range parallelSyncTasksToWait {
		q := op.engine.TaskQueues.GetByName(tsk.GetQueueName())
		if q == nil {
			unilogger.Errorf("Queue %s is not created while run GlobalHookEnableKubernetesBindings task!", tsk.GetQueueName())
		} else {
			// Skip state creation if WaitForSynchronization is disabled.
			thm := task.HookMetadataAccessor(tsk)
			q.AddLast(tsk)
			op.ModuleManager.GlobalSynchronizationState().QueuedForBinding(thm)
		}
	}
	op.logTaskAdd(logEntry, "append", parallelSyncTasksToWait...)

	for _, tsk := range parallelSyncTasks {
		q := op.engine.TaskQueues.GetByName(tsk.GetQueueName())
		if q == nil {
			unilogger.Errorf("Queue %s is not created while run GlobalHookEnableKubernetesBindings task!", tsk.GetQueueName())
		} else {
			q.AddLast(tsk)
		}
	}
	op.logTaskAdd(logEntry, "append", parallelSyncTasks...)

	// Note: No need to add "main" Synchronization tasks to the GlobalSynchronizationState.
	res.HeadTasks = mainSyncTasks
	op.logTaskAdd(logEntry, "head", mainSyncTasks...)

	res.Status = queue.Success

	return
}

// HandleDiscoverHelmReleases runs RefreshStateFromHelmReleases to detect modules state at start.
func (op *AddonOperator) HandleDiscoverHelmReleases(t sh_task.Task, labels map[string]string) (res queue.TaskResult) {
	defer trace.StartRegion(context.Background(), "DiscoverHelmReleases").End()

	logEntry := utils.EnrichLoggerWithLabels(op.Logger, labels)
	logEntry.Debugf("Discover Helm releases state")

	state, err := op.ModuleManager.RefreshStateFromHelmReleases(t.GetLogLabels())
	if err != nil {
		res.Status = queue.Fail
		logEntry.Errorf("Discover helm releases failed, requeue task to retry after delay. Failed count is %d. Error: %s", t.GetFailureCount()+1, err)
		t.UpdateFailureMessage(err.Error())
		t.WithQueuedAt(time.Now())
		return
	}

	res.Status = queue.Success
	tasks := op.CreatePurgeTasks(state.ModulesToPurge, t)
	res.AfterTasks = tasks
	op.logTaskAdd(logEntry, "after", res.AfterTasks...)
	return
}

// HandleModulePurge run helm purge for unknown module.
func (op *AddonOperator) HandleModulePurge(t sh_task.Task, labels map[string]string) (status queue.TaskStatus) {
	defer trace.StartRegion(context.Background(), "ModulePurge").End()

	logEntry := utils.EnrichLoggerWithLabels(op.Logger, labels)
	logEntry.Debugf("Module purge start")

	hm := task.HookMetadataAccessor(t)
	err := op.Helm.NewClient(op.Logger.Named("helm-client"), t.GetLogLabels()).DeleteRelease(hm.ModuleName)
	if err != nil {
		// Purge is for unknown modules, just print warning.
		logEntry.Warnf("Module purge failed, no retry. Error: %s", err)
	} else {
		logEntry.Debugf("Module purge success")
	}

	status = queue.Success
	return
}

// HandleModuleDelete deletes helm release for known module.
func (op *AddonOperator) HandleModuleDelete(t sh_task.Task, labels map[string]string) (status queue.TaskStatus) {
	defer trace.StartRegion(context.Background(), "ModuleDelete").End()

	hm := task.HookMetadataAccessor(t)
	status = queue.Success

	baseModule := op.ModuleManager.GetModule(hm.ModuleName)

	logEntry := utils.EnrichLoggerWithLabels(op.Logger, labels)
	logEntry.Debugf("Module delete '%s'", hm.ModuleName)

	// Register module hooks to run afterHelmDelete hooks on startup.
	// It's a noop if registration is done before.
	// TODO: add filter to register only afterHelmDelete hooks
	err := op.ModuleManager.RegisterModuleHooks(baseModule, t.GetLogLabels())

	// TODO disable events and drain queues here or earlier during ConvergeModules.RunBeforeAll phase?
	if err == nil {
		// Disable events
		// op.ModuleManager.DisableModuleHooks(hm.ModuleName)
		// Remove all hooks from parallel queues.
		op.DrainModuleQueues(hm.ModuleName)
		err = op.ModuleManager.DeleteModule(hm.ModuleName, t.GetLogLabels())
	}

	op.ModuleManager.UpdateModuleLastErrorAndNotify(baseModule, err)

	if err != nil {
		op.engine.MetricStorage.CounterAdd("{PREFIX}module_delete_errors_total", 1.0, map[string]string{"module": hm.ModuleName})
		logEntry.Errorf("Module delete failed, requeue task to retry after delay. Failed count is %d. Error: %s", t.GetFailureCount()+1, err)
		t.UpdateFailureMessage(err.Error())
		t.WithQueuedAt(time.Now())
		status = queue.Fail
	} else {
		logEntry.Debugf("Module delete success '%s'", hm.ModuleName)
		status = queue.Success
	}

	return
}

// HandleModuleEnsureCRDs ensure CRDs for module.
func (op *AddonOperator) HandleModuleEnsureCRDs(t sh_task.Task, labels map[string]string) (res queue.TaskResult) {
	defer trace.StartRegion(context.Background(), "ModuleEnsureCRDs").End()

	hm := task.HookMetadataAccessor(t)
	res.Status = queue.Success

	baseModule := op.ModuleManager.GetModule(hm.ModuleName)

	logEntry := utils.EnrichLoggerWithLabels(op.Logger, labels)
	logEntry.Debugf("Module ensureCRDs '%s'", hm.ModuleName)

	if appliedGVKs, err := op.EnsureCRDs(baseModule); err != nil {
		op.ModuleManager.UpdateModuleLastErrorAndNotify(baseModule, err)
		logEntry.Errorf("ModuleEnsureCRDs failed. Error: %s", err)
		t.UpdateFailureMessage(err.Error())
		t.WithQueuedAt(time.Now())
		res.Status = queue.Fail
	} else {
		op.discoveredGVKsLock.Lock()
		for _, gvk := range appliedGVKs {
			op.discoveredGVKs[gvk] = struct{}{}
		}
		op.discoveredGVKsLock.Unlock()
	}

	return
}

// HandleParallelModuleRun runs multiple HandleModuleRun tasks in parallel and aggregates their results
func (op *AddonOperator) HandleParallelModuleRun(t sh_task.Task, labels map[string]string) (res queue.TaskResult) {
	defer trace.StartRegion(context.Background(), "ParallelModuleRun").End()
	logEntry := utils.EnrichLoggerWithLabels(op.Logger, labels)
	hm := task.HookMetadataAccessor(t)

	if hm.ParallelRunMetadata == nil {
		logEntry.Errorf("Possible bug! Couldn't get task ParallelRunMetadata for a parallel task: %s", hm.EventDescription)
		res.Status = queue.Fail
		return res
	}

	i := 0
	parallelChannel := make(chan parallelQueueEvent)
	op.parallelTaskChannels.Set(t.GetId(), parallelChannel)
	logEntry.Debugf("ParallelModuleRun available parallel event channels %v", op.parallelTaskChannels.channels)
	for moduleName, moduleMetadata := range hm.ParallelRunMetadata.GetModulesMetadata() {
		queueName := fmt.Sprintf(app.ParallelQueueNamePattern, i%(app.NumberOfParallelQueues-1))
		newLogLabels := utils.MergeLabels(labels)
		newLogLabels["module"] = moduleName
		delete(newLogLabels, "task.id")
		newTask := sh_task.NewTask(task.ModuleRun).
			WithLogLabels(newLogLabels).
			WithQueueName(queueName).
			WithMetadata(task.HookMetadata{
				EventDescription: hm.EventDescription,
				ModuleName:       moduleName,
				DoModuleStartup:  moduleMetadata.DoModuleStartup,
				IsReloadAll:      hm.IsReloadAll,
				ParallelRunMetadata: &task.ParallelRunMetadata{
					ChannelId: t.GetId(),
				},
			})
		op.engine.TaskQueues.GetByName(queueName).AddLast(newTask)
		i++
	}

	// map to hold modules' errors
	tasksErrors := make(map[string]string)
L:
	for {
		select {
		case parallelEvent := <-parallelChannel:
			logEntry.Debugf("ParallelModuleRun event '%v' received", parallelEvent)
			if len(parallelEvent.errMsg) != 0 {
				if tasksErrors[parallelEvent.moduleName] != parallelEvent.errMsg {
					tasksErrors[parallelEvent.moduleName] = parallelEvent.errMsg
					t.UpdateFailureMessage(formatErrorSummary(tasksErrors))
				}
				t.IncrementFailureCount()
				continue L
			}
			if parallelEvent.succeeded {
				hm.ParallelRunMetadata.DeleteModuleMetadata(parallelEvent.moduleName)
				// all ModuleRun tasks were executed successfully
				if len(hm.ParallelRunMetadata.GetModulesMetadata()) == 0 {
					break L
				}
				delete(tasksErrors, parallelEvent.moduleName)
				t.UpdateFailureMessage(formatErrorSummary(tasksErrors))
				newMeta := task.HookMetadata{
					EventDescription:    hm.EventDescription,
					ModuleName:          fmt.Sprintf("Parallel run for %s", strings.Join(hm.ParallelRunMetadata.ListModules(), ", ")),
					IsReloadAll:         hm.IsReloadAll,
					ParallelRunMetadata: hm.ParallelRunMetadata,
				}
				t.UpdateMetadata(newMeta)
			}

		case <-hm.ParallelRunMetadata.Context.Done():
			logEntry.Debug("ParallelModuleRun context canceled")
			// remove channel from map so that ModuleRun handlers couldn't send into it
			op.parallelTaskChannels.Delete(t.GetId())
			t := time.NewTimer(time.Second * 3)
			for {
				select {
				// wait for several seconds if any ModuleRun task wants to send an event
				case <-t.C:
					logEntry.Debug("ParallelModuleRun task aborted")
					res.Status = queue.Success
					return res

				// drain channel to unblock handlers if any
				case <-parallelChannel:
				}
			}
		}
	}
	op.parallelTaskChannels.Delete(t.GetId())
	res.Status = queue.Success
	return res
}

// fomartErrorSumamry constructs a string of errors from the map
func formatErrorSummary(errors map[string]string) string {
	errSummary := "\n\tErrors:\n"
	for moduleName, moduleErr := range errors {
		errSummary += fmt.Sprintf("\t- %s: %s", moduleName, moduleErr)
	}
	return errSummary
}

// HandleModuleRun starts a module by executing module hooks and installing a Helm chart.
//
// Execution sequence:
// - Run onStartup hooks.
// - Queue kubernetes hooks as Synchronization tasks.
// - Wait until Synchronization tasks are done to fill all snapshots.
// - Enable kubernetes events.
// - Enable schedule events.
// - Run beforeHelm hooks
// - Run Helm to install or upgrade a module's chart.
// - Run afterHelm hooks.
//
// ModuleRun is restarted if hook or chart is failed.
// After first HandleModuleRun success, no onStartup and kubernetes.Synchronization tasks will run.
func (op *AddonOperator) HandleModuleRun(t sh_task.Task, labels map[string]string) (res queue.TaskResult) {
	defer trace.StartRegion(context.Background(), "ModuleRun").End()
	logEntry := utils.EnrichLoggerWithLabels(op.Logger, labels)

	hm := task.HookMetadataAccessor(t)
	baseModule := op.ModuleManager.GetModule(hm.ModuleName)

	// Break error loop when module becomes disabled.
	if !op.ModuleManager.IsModuleEnabled(baseModule.GetName()) {
		res.Status = queue.Success
		return
	}

	metricLabels := map[string]string{
		"module":     hm.ModuleName,
		"activation": labels["event.type"],
	}

	defer measure.Duration(func(d time.Duration) {
		op.engine.MetricStorage.HistogramObserve("{PREFIX}module_run_seconds", d.Seconds(), metricLabels, nil)
	})()

	var moduleRunErr error
	valuesChanged := false

	// First module run on operator startup or when module is enabled.
	if baseModule.GetPhase() == modules.Startup {
		// Register module hooks on every enable.
		moduleRunErr = op.ModuleManager.RegisterModuleHooks(baseModule, labels)
		if moduleRunErr == nil {
			if hm.DoModuleStartup {
				logEntry.Debugf("ModuleRun '%s' phase", baseModule.GetPhase())

				treg := trace.StartRegion(context.Background(), "ModuleRun-OnStartup")

				// Start queues for module hooks.
				op.CreateAndStartQueuesForModuleHooks(baseModule.GetName())

				// Run onStartup hooks.
				moduleRunErr = op.ModuleManager.RunModuleHooks(baseModule, htypes.OnStartup, t.GetLogLabels())
				if moduleRunErr == nil {
					op.ModuleManager.SetModulePhaseAndNotify(baseModule, modules.OnStartupDone)
				}
				treg.End()
			} else {
				op.ModuleManager.SetModulePhaseAndNotify(baseModule, modules.OnStartupDone)
			}
		}
	}

	if baseModule.GetPhase() == modules.OnStartupDone {
		logEntry.Debugf("ModuleRun '%s' phase", baseModule.GetPhase())
		if baseModule.HasKubernetesHooks() {
			op.ModuleManager.SetModulePhaseAndNotify(baseModule, modules.QueueSynchronizationTasks)
		} else {
			// Skip Synchronization process if there are no kubernetes hooks.
			op.ModuleManager.SetModulePhaseAndNotify(baseModule, modules.EnableScheduleBindings)
		}
	}

	// Note: All hooks should be queued to fill snapshots before proceed to beforeHelm hooks.
	if baseModule.GetPhase() == modules.QueueSynchronizationTasks {
		logEntry.Debugf("ModuleRun '%s' phase", baseModule.GetPhase())

		// ModuleHookRun.Synchronization tasks for bindings with the "main" queue.
		mainSyncTasks := make([]sh_task.Task, 0)
		// ModuleHookRun.Synchronization tasks to add in parallel queues.
		parallelSyncTasks := make([]sh_task.Task, 0)
		// Wait for these ModuleHookRun.Synchronization tasks from parallel queues.
		parallelSyncTasksToWait := make([]sh_task.Task, 0)

		// Start monitors for each kubernetes binding in each module hook.
		err := op.ModuleManager.HandleModuleEnableKubernetesBindings(hm.ModuleName, func(hook *hooks.ModuleHook, info controller.BindingExecutionInfo) {
			queueName := info.QueueName
			if queueName == "main" && strings.HasPrefix(t.GetQueueName(), app.ParallelQueuePrefix) {
				// override main queue with parallel queue
				queueName = t.GetQueueName()
			}
			taskLogLabels := utils.MergeLabels(t.GetLogLabels(), map[string]string{
				"binding":   string(htypes.OnKubernetesEvent) + "Synchronization",
				"module":    hm.ModuleName,
				"hook":      hook.GetName(),
				"hook.type": "module",
				"queue":     queueName,
			})
			if len(info.BindingContext) > 0 {
				taskLogLabels["binding.name"] = info.BindingContext[0].Binding
			}
			delete(taskLogLabels, "task.id")

			kubernetesBindingID := uuid.Must(uuid.NewV4()).String()
			parallelRunMetadata := &task.ParallelRunMetadata{}
			if hm.ParallelRunMetadata != nil && len(hm.ParallelRunMetadata.ChannelId) != 0 {
				parallelRunMetadata.ChannelId = hm.ParallelRunMetadata.ChannelId
			}
			taskMeta := task.HookMetadata{
				EventDescription:         hm.EventDescription,
				ModuleName:               hm.ModuleName,
				HookName:                 hook.GetName(),
				BindingType:              htypes.OnKubernetesEvent,
				BindingContext:           info.BindingContext,
				AllowFailure:             info.AllowFailure,
				KubernetesBindingId:      kubernetesBindingID,
				WaitForSynchronization:   info.KubernetesBinding.WaitForSynchronization,
				MonitorIDs:               []string{info.KubernetesBinding.Monitor.Metadata.MonitorId},
				ExecuteOnSynchronization: info.KubernetesBinding.ExecuteHookOnSynchronization,
				ParallelRunMetadata:      parallelRunMetadata,
			}
			newTask := sh_task.NewTask(task.ModuleHookRun).
				WithLogLabels(taskLogLabels).
				WithQueueName(queueName).
				WithMetadata(taskMeta)
			newTask.WithQueuedAt(time.Now())

			if queueName == t.GetQueueName() {
				// Ignore "waitForSynchronization: false" for hooks in the main queue.
				// There is no way to not wait for these hooks.
				mainSyncTasks = append(mainSyncTasks, newTask)
			} else {
				// Do not wait for parallel hooks on "waitForSynchronization: false".
				if info.KubernetesBinding.WaitForSynchronization {
					parallelSyncTasksToWait = append(parallelSyncTasksToWait, newTask)
				} else {
					parallelSyncTasks = append(parallelSyncTasks, newTask)
				}
			}
		})
		if err != nil {
			// Fail to enable bindings: cannot start Kubernetes monitors.
			moduleRunErr = err
		} else {
			// Queue parallel tasks that should be waited.
			for _, tsk := range parallelSyncTasksToWait {
				q := op.engine.TaskQueues.GetByName(tsk.GetQueueName())
				if q == nil {
					logEntry.Errorf("queue %s is not found while EnableKubernetesBindings task", tsk.GetQueueName())
				} else {
					thm := task.HookMetadataAccessor(tsk)
					q.AddLast(tsk)
					baseModule.Synchronization().QueuedForBinding(thm)
				}
			}
			op.logTaskAdd(logEntry, "append", parallelSyncTasksToWait...)

			// Queue regular parallel tasks.
			for _, tsk := range parallelSyncTasks {
				q := op.engine.TaskQueues.GetByName(tsk.GetQueueName())
				if q == nil {
					logEntry.Errorf("queue %s is not found while EnableKubernetesBindings task", tsk.GetQueueName())
				} else {
					q.AddLast(tsk)
				}
			}
			op.logTaskAdd(logEntry, "append", parallelSyncTasks...)

			if len(parallelSyncTasksToWait) == 0 {
				// Skip waiting tasks in parallel queues, proceed to schedule bindings.

				op.ModuleManager.SetModulePhaseAndNotify(baseModule, modules.EnableScheduleBindings)
			} else {
				// There are tasks to wait.

				op.ModuleManager.SetModulePhaseAndNotify(baseModule, modules.WaitForSynchronization)
				logEntry.With("module.state", "wait-for-synchronization").
					Debugf("ModuleRun wait for Synchronization")
			}

			// Put Synchronization tasks for kubernetes hooks before ModuleRun task.
			if len(mainSyncTasks) > 0 {
				res.HeadTasks = mainSyncTasks
				res.Status = queue.Keep
				op.logTaskAdd(logEntry, "head", mainSyncTasks...)
				return
			}
		}
	}

	// Repeat ModuleRun if there are running Synchronization tasks to wait.
	if baseModule.GetPhase() == modules.WaitForSynchronization {
		if baseModule.Synchronization().IsCompleted() {
			// Proceed with the next phase.
			op.ModuleManager.SetModulePhaseAndNotify(baseModule, modules.EnableScheduleBindings)
			logEntry.Info("Synchronization done for module hooks")
		} else {
			// Debug messages every fifth second: print Synchronization state.
			if time.Now().UnixNano()%5000000000 == 0 {
				logEntry.Debugf("ModuleRun wait Synchronization state: moduleStartup:%v syncNeeded:%v syncQueued:%v syncDone:%v", hm.DoModuleStartup, baseModule.SynchronizationNeeded(), baseModule.Synchronization().HasQueued(), baseModule.Synchronization().IsCompleted())
				baseModule.Synchronization().DebugDumpState(logEntry)
			}
			logEntry.Debugf("Synchronization not completed, keep ModuleRun task in repeat mode")
			t.WithQueuedAt(time.Now())
			res.Status = queue.Repeat
			return
		}
	}

	// Enable schedule events once at module start.
	if baseModule.GetPhase() == modules.EnableScheduleBindings {
		logEntry.Debugf("ModuleRun '%s' phase", baseModule.GetPhase())

		op.ModuleManager.EnableModuleScheduleBindings(hm.ModuleName)
		op.ModuleManager.SetModulePhaseAndNotify(baseModule, modules.CanRunHelm)
	}

	// Module start is done, module is ready to run hooks and helm chart.
	if baseModule.GetPhase() == modules.CanRunHelm {
		logEntry.Debugf("ModuleRun '%s' phase", baseModule.GetPhase())
		// run beforeHelm, helm, afterHelm
		valuesChanged, moduleRunErr = op.ModuleManager.RunModule(baseModule.Name, t.GetLogLabels())
	}

	op.ModuleManager.UpdateModuleLastErrorAndNotify(baseModule, moduleRunErr)
	if moduleRunErr != nil {
		res.Status = queue.Fail
		logEntry.Errorf("ModuleRun failed in phase '%s'. Requeue task to retry after delay. Failed count is %d. Error: %s", baseModule.GetPhase(), t.GetFailureCount()+1, moduleRunErr)
		op.engine.MetricStorage.CounterAdd("{PREFIX}module_run_errors_total", 1.0, map[string]string{"module": hm.ModuleName})
		t.UpdateFailureMessage(moduleRunErr.Error())
		t.WithQueuedAt(time.Now())
	} else {
		res.Status = queue.Success
		if valuesChanged {
			logEntry.Infof("ModuleRun success, values changed, restart module")
			// One of afterHelm hooks changes values, run ModuleRun again: copy task, but disable startup hooks.
			hm.DoModuleStartup = false
			hm.EventDescription = "AfterHelm-Hooks-Change-Values"
			newLabels := utils.MergeLabels(t.GetLogLabels())
			delete(newLabels, "task.id")
			newTask := sh_task.NewTask(task.ModuleRun).
				WithLogLabels(newLabels).
				WithQueueName(t.GetQueueName()).
				WithMetadata(hm)

			res.AfterTasks = []sh_task.Task{newTask.WithQueuedAt(time.Now())}
			op.logTaskAdd(logEntry, "after", res.AfterTasks...)
		} else {
			logEntry.Infof("ModuleRun success, module is ready")
		}
	}
	return
}

func (op *AddonOperator) HandleModuleHookRun(t sh_task.Task, labels map[string]string) (res queue.TaskResult) {
	defer trace.StartRegion(context.Background(), "ModuleHookRun").End()

	logEntry := utils.EnrichLoggerWithLabels(op.Logger, labels)

	hm := task.HookMetadataAccessor(t)
	baseModule := op.ModuleManager.GetModule(hm.ModuleName)
	// TODO: check if module exists
	taskHook := baseModule.GetHookByName(hm.HookName)

	// Prevent hook running in parallel queue if module is disabled in "main" queue.
	if !op.ModuleManager.IsModuleEnabled(baseModule.GetName()) {
		res.Status = queue.Success
		return
	}

	err := taskHook.RateLimitWait(context.Background())
	if err != nil {
		// This could happen when the Context is
		// canceled, or the expected wait time exceeds the Context's Deadline.
		// The best we can do without proper context usage is to repeat the task.
		res.Status = queue.Repeat
		return
	}

	metricLabels := map[string]string{
		"module":     hm.ModuleName,
		"hook":       hm.HookName,
		"binding":    string(hm.BindingType),
		"queue":      t.GetQueueName(),
		"activation": labels["event.type"],
	}

	defer measure.Duration(func(d time.Duration) {
		op.engine.MetricStorage.HistogramObserve("{PREFIX}module_hook_run_seconds", d.Seconds(), metricLabels, nil)
	})()

	shouldRunHook := true

	isSynchronization := hm.IsSynchronization()
	if isSynchronization {
		// Synchronization is not a part of v0 contract, skip hook execution.
		if taskHook.GetHookConfig().Version == "v0" {
			shouldRunHook = false
			res.Status = queue.Success
		}
		// Check for "executeOnSynchronization: false".
		if !hm.ExecuteOnSynchronization {
			shouldRunHook = false
			res.Status = queue.Success
		}
	}

	// Combine tasks in the queue and compact binding contexts for v1 hooks.
	if shouldRunHook && taskHook.GetHookConfig().Version == "v1" {
		combineResult := op.engine.CombineBindingContextForHook(op.engine.TaskQueues.GetByName(t.GetQueueName()), t, func(tsk sh_task.Task) bool {
			thm := task.HookMetadataAccessor(tsk)
			// Stop combine process when Synchronization tasks have different
			// values in WaitForSynchronization or ExecuteOnSynchronization fields.
			if hm.KubernetesBindingId != "" && thm.KubernetesBindingId != "" {
				if hm.WaitForSynchronization != thm.WaitForSynchronization {
					return true
				}
				if hm.ExecuteOnSynchronization != thm.ExecuteOnSynchronization {
					return true
				}
			}
			// Task 'tsk' will be combined, so remove it from the SynchronizationState.
			if thm.IsSynchronization() {
				logEntry.Debugf("Synchronization task for %s/%s is combined, mark it as Done: id=%s", thm.HookName, thm.Binding, thm.KubernetesBindingId)
				baseModule.Synchronization().DoneForBinding(thm.KubernetesBindingId)
			}
			return false // do not stop combine process on this task
		})

		if combineResult != nil {
			hm.BindingContext = combineResult.BindingContexts
			// Extra monitor IDs can be returned if several Synchronization binding contexts are combined.
			if len(combineResult.MonitorIDs) > 0 {
				hm.MonitorIDs = append(hm.MonitorIDs, combineResult.MonitorIDs...)
			}
			logEntry.Debugf("Got monitorIDs: %+v", hm.MonitorIDs)
			t.UpdateMetadata(hm)
		}
	}

	if shouldRunHook {
		// Module hook can recreate helm objects, so pause resources monitor.
		// Parallel hooks can interfere, so pause-resume only for hooks in the main queue.
		// FIXME pause-resume for parallel hooks
		if t.GetQueueName() == "main" {
			op.HelmResourcesManager.PauseMonitor(hm.ModuleName)
			defer op.HelmResourcesManager.ResumeMonitor(hm.ModuleName)
		}

		errors := 0.0
		success := 0.0
		allowed := 0.0

		beforeChecksum, afterChecksum, err := op.ModuleManager.RunModuleHook(hm.ModuleName, hm.HookName, hm.BindingType, hm.BindingContext, t.GetLogLabels())
		if err != nil {
			if hm.AllowFailure {
				allowed = 1.0
				logEntry.Infof("Module hook failed, but allowed to fail. Error: %v", err)
				res.Status = queue.Success
				op.ModuleManager.UpdateModuleHookStatusAndNotify(baseModule, hm.HookName, nil)
			} else {
				errors = 1.0
				logEntry.Errorf("Module hook failed, requeue task to retry after delay. Failed count is %d. Error: %s", t.GetFailureCount()+1, err)
				t.UpdateFailureMessage(err.Error())
				t.WithQueuedAt(time.Now())
				res.Status = queue.Fail
				op.ModuleManager.UpdateModuleHookStatusAndNotify(baseModule, hm.HookName, err)
			}
		} else {
			success = 1.0
			logEntry.Debugf("Module hook success '%s'", hm.HookName)
			res.Status = queue.Success
			op.ModuleManager.UpdateModuleHookStatusAndNotify(baseModule, hm.HookName, nil)

			// Handle module values change.
			reloadModule := false
			eventDescription := ""
			switch hm.BindingType {
			case htypes.Schedule:
				if beforeChecksum != afterChecksum {
					logEntry.Infof("Module hook changed values, will restart ModuleRun.")
					reloadModule = true
					eventDescription = "Schedule-Change-ModuleValues"
				}
			case htypes.OnKubernetesEvent:
				// Do not reload module on changes during Synchronization.
				if beforeChecksum != afterChecksum {
					if hm.IsSynchronization() {
						logEntry.Infof("Module hook changed values, but restart ModuleRun is ignored for the Synchronization task.")
					} else {
						logEntry.Infof("Module hook changed values, will restart ModuleRun.")
						reloadModule = true
						eventDescription = "Kubernetes-Change-ModuleValues"
					}
				}
			}
			if reloadModule {
				// relabel
				logLabels := t.GetLogLabels()
				// Save event source info to add it as props to the task and use in logger later.
				triggeredBy := []slog.Attr{
					slog.String("event.triggered-by.hook", logLabels["hook"]),
					slog.String("event.triggered-by.binding", logLabels["binding"]),
					slog.String("event.triggered-by.binding.name", logLabels["binding.name"]),
					slog.String("event.triggered-by.watchEvent", logLabels["watchEvent"]),
				}
				delete(logLabels, "hook")
				delete(logLabels, "hook.type")
				delete(logLabels, "binding")
				delete(logLabels, "binding.name")
				delete(logLabels, "watchEvent")

				// Do not add ModuleRun task if it is already queued.
				hasTask := QueueHasPendingModuleRunTask(op.engine.TaskQueues.GetMain(), hm.ModuleName)
				if !hasTask {
					newTask := sh_task.NewTask(task.ModuleRun).
						WithLogLabels(logLabels).
						WithQueueName("main").
						WithMetadata(task.HookMetadata{
							EventDescription: eventDescription,
							ModuleName:       hm.ModuleName,
						})
					newTask.SetProp("triggered-by", triggeredBy)

					op.engine.TaskQueues.GetMain().AddLast(newTask.WithQueuedAt(time.Now()))
					op.logTaskAdd(logEntry, "module values are changed, append", newTask)
				} else {
					logEntry.With("task.flow", "noop").Infof("module values are changed, ModuleRun task already queued")
				}
			}
		}

		op.engine.MetricStorage.CounterAdd("{PREFIX}module_hook_allowed_errors_total", allowed, metricLabels)
		op.engine.MetricStorage.CounterAdd("{PREFIX}module_hook_errors_total", errors, metricLabels)
		op.engine.MetricStorage.CounterAdd("{PREFIX}module_hook_success_total", success, metricLabels)
	}

	if isSynchronization && res.Status == queue.Success {
		baseModule.Synchronization().DoneForBinding(hm.KubernetesBindingId)
		// Unlock Kubernetes events for all monitors when Synchronization task is done.
		logEntry.Debug("Synchronization done, unlock Kubernetes events")
		for _, monitorID := range hm.MonitorIDs {
			taskHook.GetHookController().UnlockKubernetesEventsFor(monitorID)
		}
	}

	return res
}

func (op *AddonOperator) HandleGlobalHookRun(t sh_task.Task, labels map[string]string) (res queue.TaskResult) {
	defer trace.StartRegion(context.Background(), "GlobalHookRun").End()

	logEntry := utils.EnrichLoggerWithLabels(op.Logger, labels)

	hm := task.HookMetadataAccessor(t)
	taskHook := op.ModuleManager.GetGlobalHook(hm.HookName)

	err := taskHook.RateLimitWait(context.Background())
	if err != nil {
		// This could happen when the Context is
		// canceled, or the expected wait time exceeds the Context's Deadline.
		// The best we can do without proper context usage is to repeat the task.
		return queue.TaskResult{
			Status: "Repeat",
		}
	}

	metricLabels := map[string]string{
		"hook":       hm.HookName,
		"binding":    string(hm.BindingType),
		"queue":      t.GetQueueName(),
		"activation": labels["event.type"],
	}

	defer measure.Duration(func(d time.Duration) {
		op.engine.MetricStorage.HistogramObserve("{PREFIX}global_hook_run_seconds", d.Seconds(), metricLabels, nil)
	})()

	isSynchronization := hm.IsSynchronization()
	shouldRunHook := true
	if isSynchronization {
		// Synchronization is not a part of v0 contract, skip hook execution.
		if taskHook.GetHookConfig().Version == "v0" {
			logEntry.Infof("Execute on Synchronization ignored for v0 hooks")
			shouldRunHook = false
			res.Status = queue.Success
		}
		// Check for "executeOnSynchronization: false".
		if !hm.ExecuteOnSynchronization {
			logEntry.Infof("Execute on Synchronization disabled in hook config: ExecuteOnSynchronization=false")
			shouldRunHook = false
			res.Status = queue.Success
		}
	}

	if shouldRunHook && taskHook.GetHookConfig().Version == "v1" {
		// Combine binding contexts in the queue.
		combineResult := op.engine.CombineBindingContextForHook(op.engine.TaskQueues.GetByName(t.GetQueueName()), t, func(tsk sh_task.Task) bool {
			thm := task.HookMetadataAccessor(tsk)
			// Stop combine process when Synchronization tasks have different
			// values in WaitForSynchronization or ExecuteOnSynchronization fields.
			if hm.KubernetesBindingId != "" && thm.KubernetesBindingId != "" {
				if hm.WaitForSynchronization != thm.WaitForSynchronization {
					return true
				}
				if hm.ExecuteOnSynchronization != thm.ExecuteOnSynchronization {
					return true
				}
			}
			// Task 'tsk' will be combined, so remove it from the GlobalSynchronizationState.
			if thm.IsSynchronization() {
				logEntry.Debugf("Synchronization task for %s/%s is combined, mark it as Done: id=%s", thm.HookName, thm.Binding, thm.KubernetesBindingId)
				op.ModuleManager.GlobalSynchronizationState().DoneForBinding(thm.KubernetesBindingId)
			}
			return false // Combine tsk.
		})

		if combineResult != nil {
			hm.BindingContext = combineResult.BindingContexts
			// Extra monitor IDs can be returned if several Synchronization binding contexts are combined.
			if len(combineResult.MonitorIDs) > 0 {
				logEntry.Debugf("Task monitorID: %s, combined monitorIDs: %+v", hm.MonitorIDs, combineResult.MonitorIDs)
				hm.MonitorIDs = combineResult.MonitorIDs
			}
			logEntry.Debugf("Got monitorIDs: %+v", hm.MonitorIDs)
			t.UpdateMetadata(hm)
		}
	}

	// TODO create metadata flag that indicate whether to add reload all task on values changes
	// op.HelmResourcesManager.PauseMonitors()

	if shouldRunHook {
		logEntry.Debugf("Global hook run")

		errors := 0.0
		success := 0.0
		allowed := 0.0
		// Save a checksum of *Enabled values.
		// Run Global hook.
		beforeChecksum, afterChecksum, err := op.ModuleManager.RunGlobalHook(hm.HookName, hm.BindingType, hm.BindingContext, t.GetLogLabels())
		if err != nil {
			if hm.AllowFailure {
				allowed = 1.0
				logEntry.Infof("Global hook failed, but allowed to fail. Error: %v", err)
				res.Status = queue.Success
			} else {
				errors = 1.0
				logEntry.Errorf("Global hook failed, requeue task to retry after delay. Failed count is %d. Error: %s", t.GetFailureCount()+1, err)
				t.UpdateFailureMessage(err.Error())
				t.WithQueuedAt(time.Now())
				res.Status = queue.Fail
			}
		} else {
			// Calculate new checksum of *Enabled values.
			success = 1.0
			logEntry.Debugf("GlobalHookRun success, checksums: before=%s after=%s saved=%s", beforeChecksum, afterChecksum, hm.ValuesChecksum)
			res.Status = queue.Success

			reloadAll := false
			eventDescription := ""
			switch hm.BindingType {
			case htypes.Schedule:
				if beforeChecksum != afterChecksum {
					logEntry.Infof("Global hook changed values, will run ReloadAll.")
					reloadAll = true
					eventDescription = "Schedule-Change-GlobalValues"
				}
			case htypes.OnKubernetesEvent:
				if beforeChecksum != afterChecksum {
					if hm.ReloadAllOnValuesChanges {
						logEntry.Infof("Global hook changed values, will run ReloadAll.")
						reloadAll = true
						eventDescription = "Kubernetes-Change-GlobalValues"
					} else {
						logEntry.Infof("Global hook changed values, but ReloadAll ignored for the Synchronization task.")
					}
				}
			case hookTypes.AfterAll:
				if !hm.LastAfterAllHook && afterChecksum != beforeChecksum {
					logEntry.Infof("Global hook changed values, but ReloadAll ignored: more AfterAll hooks to execute.")
				}

				// values are changed when afterAll hooks are executed
				if hm.LastAfterAllHook && afterChecksum != hm.ValuesChecksum {
					logEntry.Infof("Global values changed by AfterAll hooks, will run ReloadAll.")
					reloadAll = true
					eventDescription = "AfterAll-Hooks-Change-GlobalValues"
				}
			}
			// Queue ReloadAllModules task
			if reloadAll {
				// if helm3lib is in use - reinit helm action configuration to update helm capabilities (newly available apiVersions and resoruce kinds)
				if op.Helm.ClientType == helm.Helm3Lib {
					if err := helm3lib.ReinitActionConfig(op.Logger.Named("helm3-client")); err != nil {
						logEntry.Errorf("Couldn't reinitialize helm3lib action configuration: %s", err)
						t.UpdateFailureMessage(err.Error())
						t.WithQueuedAt(time.Now())
						res.Status = queue.Fail
						return res
					}
				}
				// Stop and remove all resource monitors to prevent excessive ModuleRun tasks
				op.HelmResourcesManager.StopMonitors()
				logLabels := t.GetLogLabels()
				// Save event source info to add it as props to the task and use in logger later.
				triggeredBy := []slog.Attr{
					slog.String("event.triggered-by.hook", logLabels["hook"]),
					slog.String("event.triggered-by.binding", logLabels["binding"]),
					slog.String("event.triggered-by.binding.name", logLabels["binding.name"]),
					slog.String("event.triggered-by.watchEvent", logLabels["watchEvent"]),
				}
				delete(logLabels, "hook")
				delete(logLabels, "hook.type")
				delete(logLabels, "binding")
				delete(logLabels, "binding.name")
				delete(logLabels, "watchEvent")

				// Reload all using "ConvergeModules" task.
				newTask := converge.NewConvergeModulesTask(eventDescription, converge.GlobalValuesChanged, logLabels)
				newTask.SetProp("triggered-by", triggeredBy)
				op.engine.TaskQueues.GetMain().AddLast(newTask)
				op.logTaskAdd(logEntry, "global values are changed, append", newTask)
			}
			// TODO rethink helm monitors pause-resume. It is not working well with parallel hooks without locks. But locks will destroy parallelization.
			// else {
			//	op.HelmResourcesManager.ResumeMonitors()
			//}
		}

		op.engine.MetricStorage.CounterAdd("{PREFIX}global_hook_allowed_errors_total", allowed, metricLabels)
		op.engine.MetricStorage.CounterAdd("{PREFIX}global_hook_errors_total", errors, metricLabels)
		op.engine.MetricStorage.CounterAdd("{PREFIX}global_hook_success_total", success, metricLabels)
	}

	if isSynchronization && res.Status == queue.Success {
		op.ModuleManager.GlobalSynchronizationState().DoneForBinding(hm.KubernetesBindingId)
		// Unlock Kubernetes events for all monitors when Synchronization task is done.
		logEntry.Debugf("Synchronization done, unlock Kubernetes events")
		for _, monitorID := range hm.MonitorIDs {
			taskHook.GetHookController().UnlockKubernetesEventsFor(monitorID)
		}
	}

	return res
}

func (op *AddonOperator) CreateReloadModulesTasks(moduleNames []string, logLabels map[string]string, eventDescription string) []sh_task.Task {
	newTasks := make([]sh_task.Task, 0, len(moduleNames))
	queuedAt := time.Now()

	queuedModuleNames := ModulesWithPendingModuleRun(op.engine.TaskQueues.GetMain())

	// Add ModuleRun tasks to reload only specific modules.
	for _, moduleName := range moduleNames {
		// No task is required if ModuleRun is already in queue.
		if _, has := queuedModuleNames[moduleName]; has {
			continue
		}

		newLogLabels := utils.MergeLabels(logLabels)
		newLogLabels["module"] = moduleName
		delete(newLogLabels, "task.id")

		newTask := sh_task.NewTask(task.ModuleRun).
			WithLogLabels(newLogLabels).
			WithQueueName("main").
			WithMetadata(task.HookMetadata{
				EventDescription: eventDescription,
				ModuleName:       moduleName,
			})
		newTasks = append(newTasks, newTask.WithQueuedAt(queuedAt))
	}
	return newTasks
}

// CreateConvergeModulesTasks creates EnsureCRDsTasks and ModuleRun/ModuleDelete tasks based on moduleManager state.
func (op *AddonOperator) CreateConvergeModulesTasks(state *module_manager.ModulesState, logLabels map[string]string, eventDescription string) []sh_task.Task {
	modulesTasks := make([]sh_task.Task, 0, len(state.ModulesToDisable)+len(state.AllEnabledModules))
	resultingTasks := make([]sh_task.Task, 0, len(state.ModulesToDisable)+len(state.AllEnabledModules))
	queuedAt := time.Now()

	// Add ModuleDelete tasks to delete helm releases of disabled modules.
	unilogger.Debugf("The following modules are going to be disabled: %v", state.ModulesToDisable)
	for _, moduleName := range state.ModulesToDisable {
		ev := events.ModuleEvent{
			ModuleName: moduleName,
			EventType:  events.ModuleDisabled,
		}
		op.ModuleManager.SendModuleEvent(ev)
		newLogLabels := utils.MergeLabels(logLabels)
		newLogLabels["module"] = moduleName
		delete(newLogLabels, "task.id")

		newTask := sh_task.NewTask(task.ModuleDelete).
			WithLogLabels(newLogLabels).
			WithQueueName("main").
			WithMetadata(task.HookMetadata{
				EventDescription: eventDescription,
				ModuleName:       moduleName,
			})
		modulesTasks = append(modulesTasks, newTask.WithQueuedAt(queuedAt))
	}

	// Add ModuleRun tasks to install or reload enabled modules.
	newlyEnabled := utils.ListToMapStringStruct(state.ModulesToEnable)
	unilogger.Debugf("The following modules are going to be enabled/rerun: %v", state.AllEnabledModulesByOrder)
	// sort modules' orders
	sortedOrders := make(node.NodeWeightRange, 0, len(state.AllEnabledModulesByOrder))
	for order := range state.AllEnabledModulesByOrder {
		sortedOrders = append(sortedOrders, order)
	}
	sort.Sort(sortedOrders)

	for _, order := range sortedOrders {
		newLogLabels := utils.MergeLabels(logLabels)
		delete(newLogLabels, "task.id")
		modules := state.AllEnabledModulesByOrder[order]
		// create parallel moduleRun task
		switch {
		case len(modules) > 1:
			newLogLabels["modules"] = strings.Join(modules, ",")
			newLogLabels["order"] = order.String()
			parallelRunMetadata := task.ParallelRunMetadata{
				Order: order,
			}
			for _, moduleName := range modules {
				ev := events.ModuleEvent{
					ModuleName: moduleName,
					EventType:  events.ModuleEnabled,
				}
				op.ModuleManager.SendModuleEvent(ev)
				doModuleStartup := false
				if _, has := newlyEnabled[moduleName]; has {
					// add EnsureCRDs task if module is about to be enabled
					if op.ModuleManager.ModuleHasCRDs(moduleName) {
						resultingTasks = append(resultingTasks, sh_task.NewTask(task.ModuleEnsureCRDs).
							WithLogLabels(newLogLabels).
							WithQueueName("main").
							WithMetadata(task.HookMetadata{
								EventDescription: "EnsureCRDs",
								ModuleName:       moduleName,
								IsReloadAll:      true,
							}).WithQueuedAt(queuedAt))
					}
					doModuleStartup = true
				}
				parallelRunMetadata.SetModuleMetadata(moduleName, task.ParallelRunModuleMetadata{
					DoModuleStartup: doModuleStartup,
				})
			}
			parallelRunMetadata.Context, parallelRunMetadata.CancelF = context.WithCancel(context.Background())
			newTask := sh_task.NewTask(task.ParallelModuleRun).
				WithLogLabels(newLogLabels).
				WithQueueName("main").
				WithMetadata(task.HookMetadata{
					EventDescription:    eventDescription,
					ModuleName:          fmt.Sprintf("Parallel run for %s", strings.Join(modules, ", ")),
					IsReloadAll:         true,
					ParallelRunMetadata: &parallelRunMetadata,
				})
			modulesTasks = append(modulesTasks, newTask.WithQueuedAt(queuedAt))

		// otherwise, create an original moduleRun task
		case len(modules) == 1:
			ev := events.ModuleEvent{
				ModuleName: modules[0],
				EventType:  events.ModuleEnabled,
			}
			op.ModuleManager.SendModuleEvent(ev)
			newLogLabels["module"] = modules[0]
			doModuleStartup := false
			if _, has := newlyEnabled[modules[0]]; has {
				// add EnsureCRDs task if module is about to be enabled
				if op.ModuleManager.ModuleHasCRDs(modules[0]) {
					resultingTasks = append(resultingTasks, sh_task.NewTask(task.ModuleEnsureCRDs).
						WithLogLabels(newLogLabels).
						WithQueueName("main").
						WithMetadata(task.HookMetadata{
							EventDescription: "EnsureCRDs",
							ModuleName:       modules[0],
							IsReloadAll:      true,
						}).WithQueuedAt(queuedAt))
				}
				doModuleStartup = true
			}
			newTask := sh_task.NewTask(task.ModuleRun).
				WithLogLabels(newLogLabels).
				WithQueueName("main").
				WithMetadata(task.HookMetadata{
					EventDescription: eventDescription,
					ModuleName:       modules[0],
					DoModuleStartup:  doModuleStartup,
					IsReloadAll:      true,
				})
			modulesTasks = append(modulesTasks, newTask.WithQueuedAt(queuedAt))

		default:
			unilogger.Errorf("Invalid ModulesState %v", state)
		}
	}
	// as resultingTasks contains new ensureCRDsTasks we invalidate
	// ConvregeState.CRDsEnsured if there are new ensureCRDsTasks to execute
	if op.ConvergeState.CRDsEnsured && len(resultingTasks) > 0 {
		unilogger.Debug("CheckCRDsEnsured: set to false")
		op.ConvergeState.CRDsEnsured = false
	}

	// append modulesTasks to resultingTasks
	resultingTasks = append(resultingTasks, modulesTasks...)

	return resultingTasks
}

// CheckCRDsEnsured checks if there any other ModuleEnsureCRDs tasks in the queue
// and if there aren't, sets ConvergeState.CRDsEnsured to true and applies global values patch with
// the discovered GVKs
func (op *AddonOperator) CheckCRDsEnsured(t sh_task.Task) {
	if !op.ConvergeState.CRDsEnsured && !ModuleEnsureCRDsTasksInQueueAfterId(op.engine.TaskQueues.GetMain(), t.GetId()) {
		unilogger.Debug("CheckCRDsEnsured: set to true")
		op.ConvergeState.CRDsEnsured = true
		// apply global values patch
		op.discoveredGVKsLock.Lock()
		defer op.discoveredGVKsLock.Unlock()
		if len(op.discoveredGVKs) != 0 {
			gvks := make([]string, 0, len(op.discoveredGVKs))
			for gvk := range op.discoveredGVKs {
				gvks = append(gvks, gvk)
			}
			op.ModuleManager.SetGlobalDiscoveryAPIVersions(gvks)
		}
	}
}

// CheckConvergeStatus detects if converge process is started and
// updates ConvergeState. It updates metrics on converge finish.
func (op *AddonOperator) CheckConvergeStatus(t sh_task.Task) {
	convergeTasks := ConvergeTasksInQueue(op.engine.TaskQueues.GetMain())

	// Converge state is 'Started'. Update StartedAt and
	// Activation if the converge process is just started.
	if convergeTasks > 0 && op.ConvergeState.StartedAt == 0 {
		op.ConvergeState.StartedAt = time.Now().UnixNano()
		op.ConvergeState.Activation = t.GetLogLabels()["event.type"]
	}

	// Converge state is 'Done'. Update convergence_* metrics,
	// reset StartedAt and Activation if the converge process is just stopped.
	if convergeTasks == 0 && op.ConvergeState.StartedAt != 0 {
		convergeSeconds := time.Duration(time.Now().UnixNano() - op.ConvergeState.StartedAt).Seconds()
		op.engine.MetricStorage.CounterAdd("{PREFIX}convergence_seconds", convergeSeconds, map[string]string{"activation": op.ConvergeState.Activation})
		op.engine.MetricStorage.CounterAdd("{PREFIX}convergence_total", 1.0, map[string]string{"activation": op.ConvergeState.Activation})
		op.ConvergeState.StartedAt = 0
		op.ConvergeState.Activation = ""
	}

	// Update field for the first converge.
	op.UpdateFirstConvergeStatus(convergeTasks)

	// Report modules left to process.
	if convergeTasks > 0 && (t.GetType() == task.ModuleRun || t.GetType() == task.ModuleDelete) {
		moduleTasks := ConvergeModulesInQueue(op.engine.TaskQueues.GetMain())
		unilogger.Infof("Converge modules in progress: %d modules left to process in queue 'main'", moduleTasks)
	}
}

// UpdateFirstConvergeStatus checks first converge status and prints log messages if first converge
// is in progress.
func (op *AddonOperator) UpdateFirstConvergeStatus(convergeTasks int) {
	switch op.ConvergeState.FirstRunPhase {
	case converge.FirstDone:
		return
	case converge.FirstNotStarted:
		// Switch to 'started' state if there are 'converge' tasks in the queue.
		if convergeTasks > 0 {
			op.ConvergeState.SetFirstRunPhase(converge.FirstStarted)
		}
	case converge.FirstStarted:
		// Switch to 'done' state after first converge is started and when no 'converge' tasks left in the queue.
		if convergeTasks == 0 {
			unilogger.Infof("First converge is finished. Operator is ready now.")
			op.ConvergeState.SetFirstRunPhase(converge.FirstDone)
		}
	}
}

// taskDescriptionForTaskFlowLog returns a human friendly description of the task.
func taskDescriptionForTaskFlowLog(tsk sh_task.Task, action string, phase string, status string) string {
	hm := task.HookMetadataAccessor(tsk)

	parts := make([]string, 0)

	switch action {
	case "start":
		parts = append(parts, fmt.Sprintf("%s task", tsk.GetType()))
	case "end":
		parts = append(parts, fmt.Sprintf("%s task done, result is '%s'", tsk.GetType(), status))
	default:
		parts = append(parts, fmt.Sprintf("%s task %s", action, tsk.GetType()))
	}

	parts = append(parts, "for")

	switch tsk.GetType() {
	case task.GlobalHookRun, task.ModuleHookRun:
		// Examples:
		// GlobalHookRun task for 'onKubernetes/cni_name' binding, trigger Kubernetes
		// GlobalHookRun task done, result 'Repeat' for 'onKubernetes/cni_name' binding, trigger Kubernetes
		// GlobalHookRun task for 'main' group binding, trigger Schedule
		// GlobalHookRun task done, result 'Fail' for 'main' group binding, trigger Schedule
		// GlobalHookRun task for 'main' group and 2 more bindings, trigger Schedule
		// GlobalHookRun task done, result 'Fail' for 'main' group and 2 more bindings, trigger Schedule
		// GlobalHookRun task for Synchronization of 'kubernetes/cni_name' binding, trigger KubernetesEvent
		// GlobalHookRun task done, result 'Success' for Synchronization of 'kubernetes/cni_name' binding, trigger KubernetesEvent

		if len(hm.BindingContext) > 0 {
			if hm.BindingContext[0].IsSynchronization() {
				parts = append(parts, "Synchronization of")
			}

			bindingType := hm.BindingContext[0].Metadata.BindingType

			group := hm.BindingContext[0].Metadata.Group
			if group == "" {
				name := hm.BindingContext[0].Binding
				if bindingType == htypes.OnKubernetesEvent || bindingType == htypes.Schedule {
					name = fmt.Sprintf("'%s/%s'", bindingType, name)
				} else {
					name = string(bindingType)
				}
				parts = append(parts, name)
			} else {
				parts = append(parts, fmt.Sprintf("'%s' group", group))
			}

			if len(hm.BindingContext) > 1 {
				parts = append(parts, "and %d more bindings")
			} else {
				parts = append(parts, "binding")
			}
		} else {
			parts = append(parts, "no binding")
		}

	case task.ConvergeModules:
		// Examples:
		// ConvergeModules task for ReloadAllModules in phase 'WaitBeforeAll', trigger Operator-Startup
		// ConvergeModules task for KubeConfigChanged, trigger Operator-Startup
		// ConvergeModules task done, result is 'Keep' for converge phase 'WaitBeforeAll', trigger Operator-Startup
		if taskEvent, ok := tsk.GetProp(converge.ConvergeEventProp).(converge.ConvergeEvent); ok {
			parts = append(parts, string(taskEvent))
			parts = append(parts, fmt.Sprintf("in phase '%s'", phase))
		}

	case task.ModuleRun:
		parts = append(parts, fmt.Sprintf("module '%s', phase '%s'", hm.ModuleName, phase))
		if hm.DoModuleStartup {
			parts = append(parts, "with doModuleStartup")
		}

	case task.ParallelModuleRun:
		parts = append(parts, fmt.Sprintf("modules '%s'", hm.ModuleName))

	case task.ModulePurge, task.ModuleDelete:
		parts = append(parts, fmt.Sprintf("module '%s'", hm.ModuleName))

	case task.GlobalHookEnableKubernetesBindings, task.GlobalHookWaitKubernetesSynchronization, task.GlobalHookEnableScheduleBindings:
		// Eaxmples:
		// GlobalHookEnableKubernetesBindings for the hook, trigger Operator-Startup
		// GlobalHookEnableKubernetesBindings done, result 'Success' for the hook, trigger Operator-Startup
		parts = append(parts, "the hook")

	case task.DiscoverHelmReleases:
		// Examples:
		// DiscoverHelmReleases task, trigger Operator-Startup
		// DiscoverHelmReleases task done, result is 'Success', trigger Operator-Startup
		// Remove "for"
		parts = parts[:len(parts)-1]

	case task.ModuleEnsureCRDs:
		parts = append(parts, fmt.Sprintf("module '%s'", hm.ModuleName))
	}

	triggeredBy := hm.EventDescription
	if triggeredBy != "" {
		triggeredBy = ", trigger is " + triggeredBy
	}

	return fmt.Sprintf("%s%s", strings.Join(parts, " "), triggeredBy)
}

// logTaskAdd prints info about queued tasks.
func (op *AddonOperator) logTaskAdd(logEntry *unilogger.Logger, action string, tasks ...sh_task.Task) {
	logger := logEntry.With("task.flow", "add")
	for _, tsk := range tasks {
		logger.Info(taskDescriptionForTaskFlowLog(tsk, action, "", ""))
	}
}

// logTaskStart prints info about task at start. Also prints event source info from task props.
func (op *AddonOperator) logTaskStart(logEntry *unilogger.Logger, tsk sh_task.Task) {
	// Prevent excess messages for highly frequent tasks.
	if tsk.GetType() == task.GlobalHookWaitKubernetesSynchronization {
		return
	}
	if tsk.GetType() == task.ModuleRun {
		hm := task.HookMetadataAccessor(tsk)
		baseModule := op.ModuleManager.GetModule(hm.ModuleName)

		if baseModule.GetPhase() == modules.WaitForSynchronization {
			return
		}
	}

	logger := logEntry.
		With("task.flow", "start")
	logger = utils.EnrichLoggerWithLabels(logger, tsk.GetLogLabels())

	if triggeredBy, ok := tsk.GetProp("triggered-by").([]slog.Attr); ok {
		for _, attr := range triggeredBy {
			logger = logger.With(attr)
		}
	}

	logger.Info(taskDescriptionForTaskFlowLog(tsk, "start", op.taskPhase(tsk), ""))
}

// logTaskEnd prints info about task at the end. Info level used only for the ConvergeModules task.
func (op *AddonOperator) logTaskEnd(logEntry *unilogger.Logger, tsk sh_task.Task, result queue.TaskResult) {
	logger := logEntry.
		With("task.flow", "end")
	logger = utils.EnrichLoggerWithLabels(logger, tsk.GetLogLabels())

	level := unilogger.LevelDebug
	if tsk.GetType() == task.ConvergeModules {
		level = unilogger.LevelInfo
	}

	logger.Log(context.TODO(), level.Level(), taskDescriptionForTaskFlowLog(tsk, "end", op.taskPhase(tsk), string(result.Status)))
}

func (op *AddonOperator) taskPhase(tsk sh_task.Task) string {
	switch tsk.GetType() {
	case task.ConvergeModules:
		return string(op.ConvergeState.Phase)
	case task.ModuleRun:
		hm := task.HookMetadataAccessor(tsk)
		mod := op.ModuleManager.GetModule(hm.ModuleName)
		return string(mod.GetPhase())
	}
	return ""
}

// getConvergeQueues returns list of all queues where modules converge tasks may be running
func (op *AddonOperator) getConvergeQueues() []*queue.TaskQueue {
	convergeQueues := make([]*queue.TaskQueue, 0, app.NumberOfParallelQueues+1)
	for i := 0; i < app.NumberOfParallelQueues; i++ {
		convergeQueues = append(convergeQueues, op.engine.TaskQueues.GetByName(fmt.Sprintf(app.ParallelQueueNamePattern, i)))
	}
	convergeQueues = append(convergeQueues, op.engine.TaskQueues.GetMain())
	return convergeQueues
}<|MERGE_RESOLUTION|>--- conflicted
+++ resolved
@@ -201,11 +201,7 @@
 
 func (op *AddonOperator) Setup() error {
 	// Helm client factory.
-<<<<<<< HEAD
-	helmClient, err := helm.InitHelmClientFactory(op.Logger.Named("helm"))
-=======
-	helmClient, err := helm.InitHelmClientFactory(op.CRDExtraLabels)
->>>>>>> c81d815c
+	helmClient, err := helm.InitHelmClientFactory(op.Logger.Named("helm"), op.CRDExtraLabels)
 	if err != nil {
 		return fmt.Errorf("initialize Helm: %s", err)
 	}
