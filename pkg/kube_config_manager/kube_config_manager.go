--- conflicted
+++ resolved
@@ -266,17 +266,10 @@
 			moduleCfg.Checksum = moduleCfg.ModuleConfig.Checksum()
 			kcm.currentConfig.Modules[obj.Key] = moduleCfg
 			kcm.configEventCh <- config.KubeConfigEvent{
-<<<<<<< HEAD
-				Type:                         config.KubeConfigChanged,
-				ModuleValuesChanged:          modulesChanged,
-				ModuleEnabledStateChanged:    modulesStateChanged,
-				ModuleManagementStateChanged: moduleMaintenanceChanged,
-=======
 				Type:                      config.KubeConfigChanged,
 				ModuleValuesChanged:       modulesChanged,
 				ModuleEnabledStateChanged: modulesStateChanged,
 				ModuleMaintenanceChanged:  moduleMaintenanceChanged,
->>>>>>> f6bf50b2
 			}
 			return
 		}
@@ -321,17 +314,10 @@
 		if len(modulesChanged)+len(modulesStateChanged)+len(moduleMaintenanceChanged) > 0 {
 			kcm.currentConfig.Modules[obj.Key] = moduleCfg
 			kcm.configEventCh <- config.KubeConfigEvent{
-<<<<<<< HEAD
-				Type:                         config.KubeConfigChanged,
-				ModuleValuesChanged:          modulesChanged,
-				ModuleEnabledStateChanged:    modulesStateChanged,
-				ModuleManagementStateChanged: moduleMaintenanceChanged,
-=======
 				Type:                      config.KubeConfigChanged,
 				ModuleValuesChanged:       modulesChanged,
 				ModuleEnabledStateChanged: modulesStateChanged,
 				ModuleMaintenanceChanged:  moduleMaintenanceChanged,
->>>>>>> f6bf50b2
 			}
 		}
 	}
@@ -435,19 +421,11 @@
 	// Fire event if ConfigMap has changes.
 	if globalChanged || len(modulesChanged)+len(moduleMaintenanceChanged) > 0 {
 		kcm.configEventCh <- config.KubeConfigEvent{
-<<<<<<< HEAD
-			Type:                         config.KubeConfigChanged,
-			GlobalSectionChanged:         globalChanged,
-			ModuleValuesChanged:          modulesChanged,
-			ModuleEnabledStateChanged:    modulesStateChanged,
-			ModuleManagementStateChanged: moduleMaintenanceChanged,
-=======
 			Type:                      config.KubeConfigChanged,
 			GlobalSectionChanged:      globalChanged,
 			ModuleValuesChanged:       modulesChanged,
 			ModuleEnabledStateChanged: modulesStateChanged,
 			ModuleMaintenanceChanged:  moduleMaintenanceChanged,
->>>>>>> f6bf50b2
 		}
 	}
 }
