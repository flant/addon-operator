--- conflicted
+++ resolved
@@ -458,11 +458,7 @@
 		ModuleEnabledStateChanged: []string{},
 		ModuleValuesChanged:       []string{"valid-module-name"},
 		GlobalSectionChanged:      false,
-<<<<<<< HEAD
-		ModuleManagementStateChanged: map[string]utils.Maintenance{
-=======
 		ModuleMaintenanceChanged: map[string]utils.Maintenance{
->>>>>>> f6bf50b2
 			"valid-module-name": "NoResourceReconciliation",
 		},
 	}), "Valid section patch should generate 'changed' event")
