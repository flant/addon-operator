package helm_resources_manager

import (
	"context"
	"fmt"

<<<<<<< HEAD
=======
	log "github.com/sirupsen/logrus"
	"k8s.io/apimachinery/pkg/labels"
	cr_cache "sigs.k8s.io/controller-runtime/pkg/cache"

	"github.com/flant/addon-operator/pkg/app"
>>>>>>> c81d815c
	. "github.com/flant/addon-operator/pkg/helm_resources_manager/types"
	klient "github.com/flant/kube-client/client"
	"github.com/flant/kube-client/manifest"
	log "github.com/flant/shell-operator/pkg/unilogger"
)

type HelmResourcesManager interface {
	WithDefaultNamespace(namespace string)
	Stop()
	StopMonitors()
	PauseMonitors()
	ResumeMonitors()
	StartMonitor(moduleName string, manifests []manifest.Manifest, defaultNamespace string, LastReleaseStatus func(releaseName string) (revision string, status string, err error))
	HasMonitor(moduleName string) bool
	StopMonitor(moduleName string)
	PauseMonitor(moduleName string)
	ResumeMonitor(moduleName string)
	AbsentResources(moduleName string) ([]manifest.Manifest, error)
	GetMonitor(moduleName string) *ResourcesMonitor
	GetAbsentResources(templates []manifest.Manifest, defaultNamespace string) ([]manifest.Manifest, error)
	Ch() chan ReleaseStatusEvent
}

type helmResourcesManager struct {
	ctx    context.Context
	cancel context.CancelFunc

	Namespace string

	cache cr_cache.Cache

	kubeClient *klient.Client

	monitors map[string]*ResourcesMonitor

	eventCh chan ReleaseStatusEvent

	logger *log.Logger
}

var _ HelmResourcesManager = &helmResourcesManager{}

<<<<<<< HEAD
func NewHelmResourcesManager(logger *log.Logger) HelmResourcesManager {
	return &helmResourcesManager{
		eventCh:  make(chan ReleaseStatusEvent),
		monitors: make(map[string]*ResourcesMonitor),
		logger:   logger,
=======
func NewHelmResourcesManager(ctx context.Context, kclient *klient.Client) (HelmResourcesManager, error) {
	//nolint:govet
	cctx, cancel := context.WithCancel(ctx)
	if kclient == nil {
		//nolint:govet
		return nil, fmt.Errorf("kube client not set")
	}

	cfg := kclient.RestConfig()
	defaultLabelSelector, err := labels.Parse(app.ExtraLabels)
	if err != nil {
		return nil, err
	}
	cache, err := cr_cache.New(cfg, cr_cache.Options{
		DefaultLabelSelector: defaultLabelSelector,
	})
	if err != nil {
		return nil, err
>>>>>>> c81d815c
	}

	go cache.Start(cctx)
	log.Debug("Helm resource manager: cache's been started")
	if synced := cache.WaitForCacheSync(cctx); !synced {
		return nil, fmt.Errorf("Couldn't sync helm resource informer cache")
	}
	log.Debug("Helm resourcer manager: cache has been synced")

	return &helmResourcesManager{
		eventCh:    make(chan ReleaseStatusEvent),
		monitors:   make(map[string]*ResourcesMonitor),
		ctx:        cctx,
		cancel:     cancel,
		kubeClient: kclient,
		cache:      cache,
	}, nil
}

func (hm *helmResourcesManager) WithDefaultNamespace(namespace string) {
	hm.Namespace = namespace
}

func (hm *helmResourcesManager) Stop() {
	if hm.cancel != nil {
		hm.cancel()
	}
}

func (hm *helmResourcesManager) Ch() chan ReleaseStatusEvent {
	return hm.eventCh
}

func (hm *helmResourcesManager) StartMonitor(moduleName string, manifests []manifest.Manifest, defaultNamespace string, lastReleaseStatus func(releaseName string) (revision string, status string, err error)) {
	log.Debugf("Start helm resources monitor for '%s'", moduleName)
	hm.StopMonitor(moduleName)

<<<<<<< HEAD
	rm := NewResourcesMonitor(hm.logger.Named("resource-monitor"))
	rm.WithKubeClient(hm.kubeClient)
	rm.WithContext(hm.ctx)
=======
	rm := NewResourcesMonitor(hm.ctx, hm.kubeClient, hm.cache)
>>>>>>> c81d815c
	rm.WithModuleName(moduleName)
	rm.WithManifests(manifests)
	rm.WithDefaultNamespace(defaultNamespace)
	rm.WithStatusGetter(lastReleaseStatus)
	rm.WithAbsentCb(hm.absentResourcesCallback)

	hm.monitors[moduleName] = rm
	rm.Start()
}

func (hm *helmResourcesManager) absentResourcesCallback(moduleName string, unexpectedStatus bool, absent []manifest.Manifest, defaultNs string) {
	log.Debugf("Detect absent resources for %s", moduleName)
	for _, m := range absent {
		log.Debugf("%s/%s/%s", m.Namespace(defaultNs), m.Kind(), m.Name())
	}
	hm.eventCh <- ReleaseStatusEvent{
		ModuleName:       moduleName,
		Absent:           absent,
		UnexpectedStatus: unexpectedStatus,
	}
}

func (hm *helmResourcesManager) StopMonitors() {
	for moduleName := range hm.monitors {
		hm.StopMonitor(moduleName)
	}
}

func (hm *helmResourcesManager) PauseMonitors() {
	for _, monitor := range hm.monitors {
		monitor.Pause()
	}
}

func (hm *helmResourcesManager) ResumeMonitors() {
	for _, monitor := range hm.monitors {
		monitor.Resume()
	}
}

func (hm *helmResourcesManager) StopMonitor(moduleName string) {
	if monitor, ok := hm.monitors[moduleName]; ok {
		monitor.Stop()
		delete(hm.monitors, moduleName)
	}
}

func (hm *helmResourcesManager) PauseMonitor(moduleName string) {
	if monitor, ok := hm.monitors[moduleName]; ok {
		monitor.Pause()
	}
}

func (hm *helmResourcesManager) ResumeMonitor(moduleName string) {
	if monitor, ok := hm.monitors[moduleName]; ok {
		monitor.Resume()
	}
}

func (hm *helmResourcesManager) HasMonitor(moduleName string) bool {
	_, ok := hm.monitors[moduleName]
	return ok
}

func (hm *helmResourcesManager) AbsentResources(moduleName string) ([]manifest.Manifest, error) {
	if monitor, ok := hm.monitors[moduleName]; ok {
		return monitor.AbsentResources()
	}
	return nil, nil
}

func (hm *helmResourcesManager) GetMonitor(moduleName string) *ResourcesMonitor {
	return hm.monitors[moduleName]
}

func (hm *helmResourcesManager) GetAbsentResources(manifests []manifest.Manifest, defaultNamespace string) ([]manifest.Manifest, error) {
<<<<<<< HEAD
	rm := NewResourcesMonitor(hm.logger.Named("resource-monitor"))
	rm.WithKubeClient(hm.kubeClient)
=======
	rm := NewResourcesMonitor(hm.ctx, hm.kubeClient, hm.cache)
>>>>>>> c81d815c
	rm.WithManifests(manifests)
	rm.WithDefaultNamespace(defaultNamespace)
	return rm.AbsentResources()
}<|MERGE_RESOLUTION|>--- conflicted
+++ resolved
@@ -4,18 +4,12 @@
 	"context"
 	"fmt"
 
-<<<<<<< HEAD
-=======
-	log "github.com/sirupsen/logrus"
-	"k8s.io/apimachinery/pkg/labels"
-	cr_cache "sigs.k8s.io/controller-runtime/pkg/cache"
-
 	"github.com/flant/addon-operator/pkg/app"
->>>>>>> c81d815c
 	. "github.com/flant/addon-operator/pkg/helm_resources_manager/types"
 	klient "github.com/flant/kube-client/client"
 	"github.com/flant/kube-client/manifest"
 	log "github.com/flant/shell-operator/pkg/unilogger"
+	"k8s.io/apimachinery/pkg/labels"
 )
 
 type HelmResourcesManager interface {
@@ -54,14 +48,7 @@
 
 var _ HelmResourcesManager = &helmResourcesManager{}
 
-<<<<<<< HEAD
-func NewHelmResourcesManager(logger *log.Logger) HelmResourcesManager {
-	return &helmResourcesManager{
-		eventCh:  make(chan ReleaseStatusEvent),
-		monitors: make(map[string]*ResourcesMonitor),
-		logger:   logger,
-=======
-func NewHelmResourcesManager(ctx context.Context, kclient *klient.Client) (HelmResourcesManager, error) {
+func NewHelmResourcesManager(ctx context.Context, kclient *klient.Client, logger *log.Logger) (HelmResourcesManager, error) {
 	//nolint:govet
 	cctx, cancel := context.WithCancel(ctx)
 	if kclient == nil {
@@ -79,7 +66,6 @@
 	})
 	if err != nil {
 		return nil, err
->>>>>>> c81d815c
 	}
 
 	go cache.Start(cctx)
@@ -96,6 +82,7 @@
 		cancel:     cancel,
 		kubeClient: kclient,
 		cache:      cache,
+		logger:     logger,
 	}, nil
 }
 
@@ -117,13 +104,7 @@
 	log.Debugf("Start helm resources monitor for '%s'", moduleName)
 	hm.StopMonitor(moduleName)
 
-<<<<<<< HEAD
-	rm := NewResourcesMonitor(hm.logger.Named("resource-monitor"))
-	rm.WithKubeClient(hm.kubeClient)
-	rm.WithContext(hm.ctx)
-=======
-	rm := NewResourcesMonitor(hm.ctx, hm.kubeClient, hm.cache)
->>>>>>> c81d815c
+	rm := NewResourcesMonitor(hm.ctx, hm.kubeClient, hm.cache, hm.logger.Named("resource-monitor"))
 	rm.WithModuleName(moduleName)
 	rm.WithManifests(manifests)
 	rm.WithDefaultNamespace(defaultNamespace)
@@ -200,12 +181,7 @@
 }
 
 func (hm *helmResourcesManager) GetAbsentResources(manifests []manifest.Manifest, defaultNamespace string) ([]manifest.Manifest, error) {
-<<<<<<< HEAD
-	rm := NewResourcesMonitor(hm.logger.Named("resource-monitor"))
-	rm.WithKubeClient(hm.kubeClient)
-=======
-	rm := NewResourcesMonitor(hm.ctx, hm.kubeClient, hm.cache)
->>>>>>> c81d815c
+	rm := NewResourcesMonitor(hm.ctx, hm.kubeClient, hm.cache, hm.logger.Named("resource-monitor"))
 	rm.WithManifests(manifests)
 	rm.WithDefaultNamespace(defaultNamespace)
 	return rm.AbsentResources()
