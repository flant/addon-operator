--- conflicted
+++ resolved
@@ -41,15 +41,7 @@
 	logger *log.Logger
 }
 
-<<<<<<< HEAD
-func NewResourcesMonitor(logger *log.Logger) *ResourcesMonitor {
-	return &ResourcesMonitor{
-		paused:    false,
-		logLabels: make(map[string]string),
-		manifests: make([]manifest.Manifest, 0),
-		logger:    logger,
-=======
-func NewResourcesMonitor(ctx context.Context, kclient *klient.Client, cache cr_cache.Cache) *ResourcesMonitor {
+func NewResourcesMonitor(ctx context.Context, kclient *klient.Client, cache cr_cache.Cache, logger *log.Logger) *ResourcesMonitor {
 	cctx, cancel := context.WithCancel(ctx)
 	return &ResourcesMonitor{
 		paused:     false,
@@ -59,7 +51,7 @@
 		cancel:     cancel,
 		kubeClient: kclient,
 		cache:      cache,
->>>>>>> c81d815c
+		logger:     logger,
 	}
 }
 
