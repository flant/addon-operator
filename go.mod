--- conflicted
+++ resolved
@@ -207,21 +207,13 @@
 	go.opentelemetry.io/contrib/instrumentation/net/http/otelhttp v0.60.0 // indirect
 	go.opentelemetry.io/otel v1.35.0
 	go.opentelemetry.io/otel/trace v1.35.0 // indirect
-<<<<<<< HEAD
-	go.starlark.net v0.0.0-20230525235612-a134d8f9ddca // indirect
+	go.starlark.net v0.0.0-20231121155337-90ade8b19d09 // indirect
+	go.uber.org/multierr v1.11.0 // indirect
 	golang.org/x/crypto v0.40.0 // indirect
 	golang.org/x/exp v0.0.0-20250711185948-6ae5c78190dc // indirect
 	golang.org/x/image v0.21.0 // indirect
+	golang.org/x/mod v0.26.0 // indirect
 	golang.org/x/net v0.42.0 // indirect
-=======
-	go.starlark.net v0.0.0-20231121155337-90ade8b19d09 // indirect
-	go.uber.org/multierr v1.11.0 // indirect
-	golang.org/x/crypto v0.36.0 // indirect
-	golang.org/x/exp v0.0.0-20240719175910-8a7402abbf56 // indirect
-	golang.org/x/image v0.21.0 // indirect
-	golang.org/x/mod v0.21.0 // indirect
-	golang.org/x/net v0.38.0 // indirect
->>>>>>> 9cf420fb
 	golang.org/x/oauth2 v0.27.0 // indirect
 	golang.org/x/sync v0.16.0 // indirect
 	golang.org/x/sys v0.34.0 // indirect
