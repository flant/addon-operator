package main

import (
	"encoding/json"
	"fmt"
	"github.com/evanphx/json-patch"
	notordinaryyaml "github.com/ghodss/yaml"
	"github.com/romana/rlog"
	"gopkg.in/yaml.v2"
	"io/ioutil"
	"os"
	"os/exec"
	"path/filepath"
	"reflect"
	"strings"
	"time"
)

var (
	// список модулей, найденных в инсталляции
	modulesByName map[string]Module
	// список имен модулей в порядке вызова
	modulesOrder []string

	// values для всех модулей, для всех кластеров
	globalConfigValues map[interface{}]interface{}
	// values для конкретного модуля, для всех кластеров
	globalModulesConfigValues map[string]map[interface{}]interface{}
	// values для всех модулей, для конкретного кластера
	kubeConfigValues map[interface{}]interface{}
	// values для конкретного модуля, для конкретного кластера
	kubeModulesConfigValues map[string]map[interface{}]interface{}
	// dynamic-values для всех модулей, для всех кластеров
	dynamicValues map[interface{}]interface{}
	// dynamic-values для конкретного модуля, для всех кластеров
	modulesDynamicValues map[string]map[interface{}]interface{}

	valuesChanged        bool
	modulesValuesChanged map[string]bool

	retryModulesNamesQueue []string
	retryAll               bool

	WorkingDir string
	TempDir    string

	// Имя хоста совпадает с именем пода. Можно использовать для запросов API
	Hostname string
)

func main() {
	Init()
	Run()
}

func Init() {
	rlog.Debug("Init")

	var err error

	WorkingDir, err = os.Getwd()
	if err != nil {
		rlog.Errorf("MAIN Fatal: Cannot determine antiopa working dir: %s", err)
		os.Exit(1)
	}

	TempDir, err = ioutil.TempDir("", "antiopa-")
	if err != nil {
		rlog.Errorf("MAIN Fatal: cannot create antiopa temporary dir: %s", err)
		os.Exit(1)
	}

	retryModulesNamesQueue = make([]string, 0)
	retryAll = false

	Hostname, err = os.Hostname()
	if err != nil {
		rlog.Errorf("MAIN Fatal: Cannot get pod name from hostname: %v", err)
		os.Exit(1)
	}

	InitKube()
	InitHelm()

	// Initialize global enabled-modules index with descriptors
	modules, err := getEnabledModules()
	if err != nil {
		rlog.Errorf("Cannot detect enabled antiopa modules: %s", err)
		os.Exit(1)
	}
	if len(modules) == 0 {
		rlog.Warnf("No modules enabled")
	}
	modulesOrder = make([]string, 0)
	modulesByName = make(map[string]Module)
	for _, module := range modules {
		modulesByName[module.Name] = module
		modulesOrder = append(modulesOrder, module.Name)
		rlog.Debugf("Using module %s", module.Name)
	}

	globalConfigValues, err = readModulesValues()
	if err != nil {
		rlog.Errorf("Cannot read values: %s", err)
		os.Exit(1)
	}
	rlog.Debugf("Read global VALUES:\n%s", valuesToString(globalConfigValues))

	globalModulesConfigValues = make(map[string]map[interface{}]interface{})
	for _, module := range modulesByName {
		values, err := readModuleValues(module)
		if err != nil {
			rlog.Errorf("Cannot read module %s global values: %s", module.Name, err)
			os.Exit(1)
		}
		if values != nil {
			globalModulesConfigValues[module.Name] = values
			rlog.Debugf("Read module %s global VALUES:\n%s", module.Name, valuesToString(values))
		}
	}

	res, err := InitKubeValuesManager()
	if err != nil {
		rlog.Errorf("Cannot initialize kube values manager: %s", err)
		os.Exit(1)
	}
	kubeConfigValues = res.Values
	kubeModulesConfigValues = res.ModulesValues
	rlog.Debugf("Read kube VALUES:\n%s", valuesToString(kubeConfigValues))
	for moduleName, kubeModuleValues := range kubeModulesConfigValues {
		rlog.Debugf("Read module %s kube VALUES:\n%s", moduleName, valuesToString(kubeModuleValues))
	}

	InitKubeNodeManager()

	err = InitRegistryManager()
	if err != nil {
		rlog.Errorf("Cannot initialize registry manager: %s", err)
		os.Exit(1)
	}

	dynamicValues = make(map[interface{}]interface{})
	modulesDynamicValues = make(map[string]map[interface{}]interface{})
	modulesValuesChanged = make(map[string]bool)
}

func Run() {
	rlog.Debug("Run")

	go RunKubeValuesManager()
	go RunKubeNodeManager()
	go RunRegistryManager()

	RunAll()

	retryTicker := time.NewTicker(time.Duration(30) * time.Second)

	for {
		select {
		case newKubevalues := <-KubeValuesUpdated:
<<<<<<< HEAD
			kubeConfigValues = newKubevalues
=======
			kubeValues = newKubevalues.Values
			kubeModulesValues = newKubevalues.ModulesValues
>>>>>>> 0593b40d

			rlog.Infof("Kube values has been updated, rerun all modules ...")

			RunModules()

		case moduleValuesUpdate := <-KubeModuleValuesUpdated:
<<<<<<< HEAD
			kubeModulesConfigValues[moduleValuesUpdate.ModuleName] = moduleValuesUpdate.Values
=======
			if _, hasKey := modulesByName[moduleValuesUpdate.ModuleName]; hasKey {
				kubeModulesValues[moduleValuesUpdate.ModuleName] = moduleValuesUpdate.Values
>>>>>>> 0593b40d

				rlog.Infof("Module %s kube values has been updated, rerun ...", moduleValuesUpdate.ModuleName)

				RunModule(moduleValuesUpdate.ModuleName)
			}

		case <-KubeNodeChanged:
			OnKubeNodeChanged()

		case <-retryTicker.C:
			if retryAll {
				retryAll = false

				rlog.Infof("Retrying all modules ...")

				RunAll()
			} else if len(retryModulesNamesQueue) > 0 {
				retryModuleName := retryModulesNamesQueue[0]
				retryModulesNamesQueue = retryModulesNamesQueue[1:]

				rlog.Infof("Retrying module %s ...", retryModuleName)

				RunModule(retryModuleName)
			}

		case newImageId := <-ImageUpdated:
			err := KubeUpdateDeployment(newImageId)
			if err == nil {
				rlog.Infof("KUBE deployment update successful, exiting ...")
				os.Exit(1)
			} else {
				rlog.Errorf("KUBE deployment update error: %s", err)
			}
		}
	}
}

func RunAll() {
	if err := RunOnKubeNodeChangedHooks(); err != nil {
		retryAll = true
		rlog.Errorf("on-kube-node-change hooks error: %s", err)
		return
	}

	RunModules()
}

func OnKubeNodeChanged() {
	rlog.Infof("Kube node change detected")

	if err := RunOnKubeNodeChangedHooks(); err != nil {
		rlog.Errorf("on-kube-node-change hooks error: %s", err)
		return
	}

	if valuesChanged {
		rlog.Debug("Global values changed: run all modules")
		RunModules()
	} else {
		for _, moduleName := range modulesOrder {
			if changed, exist := modulesValuesChanged[moduleName]; exist && changed {
				rlog.Debugf("Module `%s` values changed: run module", moduleName)
				RunModule(moduleName)
			}
		}
	}

	valuesChanged = false
	modulesValuesChanged = make(map[string]bool)
}

// Вызов хуков при изменении опций узлов и самих узлов.
// Таким образом можно подтюнить узлы кластера.
// см. `/global-hooks/on-kube-node-change/*`
func RunOnKubeNodeChangedHooks() error {
	globalHooksValuesPath, err := dumpGlobalHooksValuesYaml()
	if err != nil {
		return err
	}

	hooksDir := filepath.Join(WorkingDir, "global-hooks", "on-kube-node-change")
	if _, err := os.Stat(hooksDir); os.IsNotExist(err) {
		return nil
	}

	hooksNames, err := readDirectoryExecutableFilesNames(hooksDir)
	if err != nil {
		return err
	}

	for _, hookName := range hooksNames {
		rlog.Infof("Running global on-kube-node-change hook %s ...", hookName)

		configVJMV, configVJPV, dynamicVJMV, dynamicVJPV, err := runGlobalHook(hooksDir, hookName, globalHooksValuesPath)
		if err != nil {
			return err
		}

		var kubeConfigValuesChanged, globalConfigValuesChanged bool

		if kubeConfigValues, kubeConfigValuesChanged, err = applyJsonMergeAndPatch(kubeConfigValues, configVJMV, configVJPV); err != nil {
			return err
		}

		if err := SetKubeValues(kubeConfigValues); err != nil {
			return err
		}

		if dynamicValues, globalConfigValuesChanged, err = applyJsonMergeAndPatch(globalConfigValues, dynamicVJMV, dynamicVJPV); err != nil {
			return err
		}

		valuesChanged = kubeConfigValuesChanged || globalConfigValuesChanged
	}

	return nil
}

func dumpGlobalHooksValuesYaml() (string, error) {
	return dumpValuesYaml("global-hooks.yaml", prepareGlobalValues())
}

func dumpValuesYaml(fileName string, values map[interface{}]interface{}) (string, error) {
	valuesYaml, err := yaml.Marshal(&values)
	if err != nil {
		return "", err
	}

	filePath := filepath.Join(TempDir, fileName)

	err = ioutil.WriteFile(filePath, valuesYaml, 0644)
	if err != nil {
		return "", err
	}

	return filePath, nil
}

func prepareGlobalValues() map[interface{}]interface{} {
	return MergeValues(globalConfigValues, kubeConfigValues, dynamicValues)
}

func execCommand(cmd *exec.Cmd) error {
	rlog.Debugf("Executing command in %s: `%s`", cmd.Dir, strings.Join(cmd.Args, " "))
	return cmd.Run()
}

func readDirectoryExecutableFilesNames(Dir string) ([]string, error) {
	files, err := ioutil.ReadDir(Dir)
	if err != nil {
		return nil, err
	}

	res := make([]string, 0)
	for _, file := range files {
		// Тупой тест, что файл executable.
		// Т.к. antiopa всегда работает под root, то этого достаточно.
		isExecutable := !file.IsDir() && (file.Mode()&0111 != 0)

		if isExecutable {
			res = append(res, file.Name())
		} else {
			rlog.Warnf("Ignoring non executable file %s", filepath.Join(Dir, file.Name()))
		}
	}

	return res, nil
}

func applyJsonMergeAndPatch(values map[interface{}]interface{}, mergeJsonValues map[string]interface{}, patch *jsonpatch.Patch) (map[interface{}]interface{}, bool, error) {
	var resValues map[interface{}]interface{}
	var err error

	if mergeJsonValues != nil {
		resValues = MergeValues(values, jsonValuesToValues(mergeJsonValues))
	}

	if patch != nil {
		if resValues, err = applyJsonPatch(resValues, patch); err != nil {
			return nil, false, err
		}
	}

	valuesChanged := !reflect.DeepEqual(values, resValues)

	return resValues, valuesChanged, nil
}

func jsonValuesToValues(jsonValues map[string]interface{}) map[interface{}]interface{} {
	values := make(map[interface{}]interface{})
	for key, value := range jsonValues {
		values[key] = value
	}
	return values
}

func applyJsonPatch(values map[interface{}]interface{}, patch *jsonpatch.Patch) (map[interface{}]interface{}, error) {
	yamlDoc, err := yaml.Marshal(values)
	if err != nil {
		return nil, err
	}

	jsonDoc, err := notordinaryyaml.YAMLToJSON(yamlDoc)
	if err != nil {
		return nil, err
	}

	resJsonDoc, err := patch.Apply(jsonDoc)
	if err != nil {
		return nil, err
	}

	resJsonValues := make(map[string]interface{})
	if err = json.Unmarshal(resJsonDoc, &resJsonValues); err != nil {
		return nil, err
	}

	resValues := jsonValuesToValues(resJsonValues)

	return resValues, nil
}

func SetKubeValues(_ map[interface{}]interface{}) error {
	return nil
}

func runGlobalHook(hooksDir, hookName string, valuesPath string) (map[string]interface{}, *jsonpatch.Patch, map[string]interface{}, *jsonpatch.Patch, error) {
	cmd := makeCommand(WorkingDir, valuesPath, filepath.Join(hooksDir, hookName), []string{})
	return runHook(filepath.Join(TempDir, "values", "hooks"), hookName, cmd)
}

func makeCommand(dir string, valuesPath string, entrypoint string, args []string) *exec.Cmd {
	cmd := exec.Command(entrypoint, args...)
	cmd.Env = append(cmd.Env, os.Environ()...)
	cmd.Env = append(
		cmd.Env,
		fmt.Sprintf("VALUES_PATH=%s", valuesPath),
		fmt.Sprintf("TILLER_NAMESPACE=%s", HelmTillerNamespace()),
	)

	cmd.Dir = dir
	cmd.Stdout = os.Stdout
	cmd.Stderr = os.Stderr

	return cmd
}

func runHook(tmpDir, hookName string, cmd *exec.Cmd) (map[string]interface{}, *jsonpatch.Patch, map[string]interface{}, *jsonpatch.Patch, error) {
	configValuesJsonMergePath := filepath.Join(tmpDir, hookName, "config_values_json_merge.json")
	if err := createResultFile(configValuesJsonMergePath); err != nil {
		return nil, nil, nil, nil, err
	}

	configValuesJsonPatchPath := filepath.Join(tmpDir, hookName, "config_values_json_patch.json")
	if err := createResultFile(configValuesJsonPatchPath); err != nil {
		return nil, nil, nil, nil, err
	}

	dynamicValuesJsonMergePath := filepath.Join(tmpDir, hookName, "dynamic_values_json_merge.json")
	if err := createResultFile(dynamicValuesJsonMergePath); err != nil {
		return nil, nil, nil, nil, err
	}

	dynamicValuesJsonPatchPath := filepath.Join(tmpDir, hookName, "dynamic_values_json_patch.json")
	if err := createResultFile(dynamicValuesJsonPatchPath); err != nil {
		return nil, nil, nil, nil, err
	}

	cmd.Env = append(
		cmd.Env,
		fmt.Sprintf("CONFIG_VALUES_JSON_MERGE_PATH=%s", configValuesJsonMergePath),
		fmt.Sprintf("CONFIG_VALUES_JSON_PATCH_PATH=%s", configValuesJsonPatchPath),
		fmt.Sprintf("DYNAMIC_VALUES_JSON_MERGE_PATH=%s", dynamicValuesJsonMergePath),
		fmt.Sprintf("DYNAMIC_VALUES_JSON_PATCH_PATH=%s", dynamicValuesJsonPatchPath),
	)

	err := execCommand(cmd)
	if err != nil {
		return nil, nil, nil, nil, fmt.Errorf("%s FAILED: %s", hookName, err)
	}

	configValuesJsonMergeValues, err := readValuesJsonFile(configValuesJsonMergePath)
	if err != nil {
		return nil, nil, nil, nil, fmt.Errorf("got bad values json from hook %s: %s", hookName, err)
	}

	configValuesJsonPatchValues, err := readJsonPatchFile(configValuesJsonPatchPath)
	if err != nil {
		return nil, nil, nil, nil, fmt.Errorf("got bad values json from hook %s: %s", hookName, err)
	}

	dynamicValuesJsonMergeValues, err := readValuesJsonFile(dynamicValuesJsonMergePath)
	if err != nil {
		return nil, nil, nil, nil, fmt.Errorf("got bad values json from hook %s: %s", hookName, err)
	}

	dynamicValuesJsonPatchValues, err := readJsonPatchFile(dynamicValuesJsonPatchPath)
	if err != nil {
		return nil, nil, nil, nil, fmt.Errorf("got bad values json from hook %s: %s", hookName, err)
	}

	return configValuesJsonMergeValues, configValuesJsonPatchValues, dynamicValuesJsonMergeValues, dynamicValuesJsonPatchValues, nil
}

func createResultFile(filePath string) error {
	os.MkdirAll(filepath.Dir(filePath), os.ModePerm)
	file, err := os.OpenFile(filePath, os.O_RDWR|os.O_CREATE|os.O_TRUNC, 0666)
	if err != nil {
		return nil
	}

	file.Close()
	return nil
}

func readValuesJsonFile(filePath string) (map[string]interface{}, error) {
	valuesJson, err := ioutil.ReadFile(filePath)
	if err != nil {
		return nil, fmt.Errorf("cannot read %s: %s", filePath, err)
	}

	if len(valuesJson) == 0 {
		return make(map[string]interface{}), nil
	}

	var res map[string]interface{}

	err = json.Unmarshal(valuesJson, &res)
	if err != nil {
		return nil, fmt.Errorf("bad %s: %s", filePath, err)
	}

	return res, nil
}

func readJsonPatchFile(filePath string) (*jsonpatch.Patch, error) {
	data, err := ioutil.ReadFile(filePath)
	if err != nil {
		return nil, fmt.Errorf("cannot read %s: %s", filePath, err)
	}

	if len(data) == 0 {
		return nil, nil
	}

	patch, err := jsonpatch.DecodePatch(data)
	if err != nil {
		return nil, fmt.Errorf("bad %s: %s", filePath, err)
	}

	return &patch, nil
}

func valuesToString(values map[interface{}]interface{}) string {
	valuesYaml, err := yaml.Marshal(&values)
	if err != nil {
		return fmt.Sprintf("%v", values)
	}
	return string(valuesYaml)
}<|MERGE_RESOLUTION|>--- conflicted
+++ resolved
@@ -158,24 +158,16 @@
 	for {
 		select {
 		case newKubevalues := <-KubeValuesUpdated:
-<<<<<<< HEAD
-			kubeConfigValues = newKubevalues
-=======
-			kubeValues = newKubevalues.Values
-			kubeModulesValues = newKubevalues.ModulesValues
->>>>>>> 0593b40d
+			kubeConfigValues = newKubevalues.Values
+			kubeConfigModulesValues = newKubevalues.ModulesValues
 
 			rlog.Infof("Kube values has been updated, rerun all modules ...")
 
 			RunModules()
 
 		case moduleValuesUpdate := <-KubeModuleValuesUpdated:
-<<<<<<< HEAD
-			kubeModulesConfigValues[moduleValuesUpdate.ModuleName] = moduleValuesUpdate.Values
-=======
 			if _, hasKey := modulesByName[moduleValuesUpdate.ModuleName]; hasKey {
-				kubeModulesValues[moduleValuesUpdate.ModuleName] = moduleValuesUpdate.Values
->>>>>>> 0593b40d
+			  kubeModulesConfigValues[moduleValuesUpdate.ModuleName] = moduleValuesUpdate.Values
 
 				rlog.Infof("Module %s kube values has been updated, rerun ...", moduleValuesUpdate.ModuleName)
 
