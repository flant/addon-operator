--- conflicted
+++ resolved
@@ -13,11 +13,7 @@
 func YamlToString(data interface{}) string {
 	valuesYaml, err := yaml.Marshal(&data)
 	if err != nil {
-<<<<<<< HEAD
-		panic(fmt.Sprintf("Cannot dump data to yaml: %#v error: %s", data, err))
-=======
 		panic(fmt.Sprintf("Cannot dump data to yaml: \n%#v\n error: %s", data, err))
->>>>>>> 211a2d0b
 	}
 	return string(valuesYaml)
 }